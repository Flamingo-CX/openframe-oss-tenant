--- conflicted
+++ resolved
@@ -1,5 +1,3 @@
-<<<<<<< HEAD
-=======
 deployment:
   selfHosted:
     enabled: false    
@@ -24,5 +22,4 @@
   meshcentral: 
     enabled: false 
   tactical-rmm: 
-    enabled: false
->>>>>>> 33020457
+    enabled: false
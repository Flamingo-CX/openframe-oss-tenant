--- conflicted
+++ resolved
@@ -5,11 +5,6 @@
     "yaml.schemas": {
         "https://raw.githubusercontent.com/argoproj/argo-workflows/master/api/jsonschema/schema.json": "**/*.yml",
         "file:///toc.schema.json": "/toc\\.yml/i",
-<<<<<<< HEAD
-        "https://json.schemastore.org/yamllint.json": "file:///depo/docs/github/companies/flamingo/openframe/kind-cluster/apps/infrastructure/openframe-mongodb/mongodb.yaml"
-    },
-    "java.configuration.updateBuildConfiguration": "automatic"
-=======
         "https://json.schemastore.org/yamllint.json": ""
     },
     "java.debug.settings.hotCodeReplace": "auto",
@@ -17,5 +12,4 @@
     "java.autobuild.enabled": true,
     "java.debug.settings.showLogicalStructure": true,
     "java.debug.settings.showStaticVariables": true
->>>>>>> 9cfb4cc0
 }
--- conflicted
+++ resolved
@@ -132,26 +132,6 @@
     <build>
         <plugins>
             <plugin>
-<<<<<<< HEAD
-                <groupId>org.apache.maven.plugins</groupId>
-                <artifactId>maven-compiler-plugin</artifactId>
-                <version>3.13.0</version>
-                <configuration>
-                    <source>21</source>
-                    <target>21</target>
-                    <release>21</release>
-                    <annotationProcessorPaths>
-                        <path>
-                            <groupId>org.projectlombok</groupId>
-                            <artifactId>lombok</artifactId>
-                            <version>1.18.38</version>
-                        </path>
-                    </annotationProcessorPaths>
-                </configuration>
-            </plugin>
-            <plugin>
-=======
->>>>>>> 02beb6da
                 <groupId>org.springframework.boot</groupId>
                 <artifactId>spring-boot-maven-plugin</artifactId>
                 <configuration>

--- conflicted
+++ resolved
@@ -22,8 +22,4 @@
 manifests:
   kustomize:
     paths:
-<<<<<<< HEAD
-    - ../../../deploy/dev/openframe-microservices/openframe-management
-=======
     - ../../../manifests/openframe-microservices/openframe-management
->>>>>>> fed9d30c

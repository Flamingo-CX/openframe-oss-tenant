package com.openframe.gateway.security;

import com.openframe.gateway.security.filter.CookieToHeaderFilter;
import lombok.RequiredArgsConstructor;
import lombok.extern.slf4j.Slf4j;
import org.springframework.beans.factory.annotation.Value;
import org.springframework.boot.actuate.autoconfigure.web.server.ManagementServerProperties;
import org.springframework.boot.autoconfigure.condition.ConditionalOnWebApplication;
import org.springframework.boot.autoconfigure.web.ServerProperties;
import org.springframework.boot.context.properties.EnableConfigurationProperties;
import org.springframework.context.annotation.Bean;
import org.springframework.context.annotation.Configuration;
import org.springframework.http.HttpMethod;
import org.springframework.security.authentication.ReactiveAuthenticationManagerResolver;
import org.springframework.security.config.annotation.web.reactive.EnableWebFluxSecurity;
import org.springframework.security.config.web.server.SecurityWebFiltersOrder;
import org.springframework.security.config.web.server.ServerHttpSecurity;
import org.springframework.security.core.GrantedAuthority;
import org.springframework.security.crypto.bcrypt.BCryptPasswordEncoder;
import org.springframework.security.crypto.password.PasswordEncoder;
import org.springframework.security.oauth2.server.resource.authentication.JwtGrantedAuthoritiesConverter;
import org.springframework.security.oauth2.server.resource.authentication.ReactiveJwtAuthenticationConverter;
import org.springframework.security.web.server.SecurityWebFilterChain;
import org.springframework.web.server.ServerWebExchange;
import reactor.core.publisher.Flux;

import static com.openframe.gateway.security.SecurityConstants.*;
import static org.apache.commons.lang3.StringUtils.isNotBlank;

@ConditionalOnWebApplication(type = ConditionalOnWebApplication.Type.REACTIVE)
@Configuration
@EnableWebFluxSecurity
@EnableConfigurationProperties({ManagementServerProperties.class, ServerProperties.class})
@RequiredArgsConstructor
@Slf4j
public class GatewaySecurityConfig {

    private final CookieToHeaderFilter cookieToHeaderFilter;

    @Bean
    public ReactiveJwtAuthenticationConverter reactiveJwtAuthenticationConverter() {
        JwtGrantedAuthoritiesConverter rolesConverter = new JwtGrantedAuthoritiesConverter();
        rolesConverter.setAuthoritiesClaimName("roles");
        rolesConverter.setAuthorityPrefix("ROLE_");

        JwtGrantedAuthoritiesConverter scopesConverter = new JwtGrantedAuthoritiesConverter();
        scopesConverter.setAuthoritiesClaimName("scope");
        scopesConverter.setAuthorityPrefix("SCOPE_");

        ReactiveJwtAuthenticationConverter jwtAuthenticationConverter = new ReactiveJwtAuthenticationConverter();

        jwtAuthenticationConverter.setJwtGrantedAuthoritiesConverter(jwt -> {
            Flux<GrantedAuthority> roles = Flux.fromIterable(rolesConverter.convert(jwt));
            Flux<GrantedAuthority> scopes = Flux.fromIterable(scopesConverter.convert(jwt));
            return Flux.concat(roles, scopes);
        });

        jwtAuthenticationConverter.setPrincipalClaimName("sub");

        return jwtAuthenticationConverter;
    }

    /* TODO:
      - Consider extracting permitted paths configuration to a separate component for reusability
     */
    @Bean
    public SecurityWebFilterChain springSecurityFilterChain(
            ServerHttpSecurity http,
            @Value("${management.endpoints.web.base-path}") String managementBasePath,
            ReactiveAuthenticationManagerResolver<ServerWebExchange> issuerResolver
    ) {
        String managementContextPath = isNotBlank(managementBasePath)
                ? managementBasePath: "/actuator";

        return http
                .csrf(ServerHttpSecurity.CsrfSpec::disable)
                .httpBasic(ServerHttpSecurity.HttpBasicSpec::disable)
                .formLogin(ServerHttpSecurity.FormLoginSpec::disable)
                .addFilterBefore(cookieToHeaderFilter, SecurityWebFiltersOrder.AUTHENTICATION)
                .oauth2ResourceServer(oauth2 -> oauth2
                        .authenticationManagerResolver(issuerResolver)
                )
                .authorizeExchange(exchanges -> exchanges
                        .pathMatchers(HttpMethod.OPTIONS,    "/**").permitAll()
                        .pathMatchers(
                                "/error/**",
                                "/health/**",
                                CLIENTS_PREFIX + "/metrics/**",
                                CLIENTS_PREFIX + "/api/agents/register",
                                CLIENTS_PREFIX + "/oauth/token",
                                DASHBOARD_PREFIX + "/sso/providers",
<<<<<<< HEAD
                                 managementContextPath + "/**",
                                DASHBOARD_PREFIX + "/.well-known/openid-configuration",
                                CLIENTS_PREFIX + "/tool-agent/**"
=======
                                managementContextPath + "/**"
>>>>>>> 78f69243
                        ).permitAll()
                                .pathMatchers(DASHBOARD_PREFIX + "/**").hasRole("USER")
//                        // Agent tools
                                .pathMatchers(TOOLS_PREFIX + "/agent/**").hasRole("AGENT")
                                .pathMatchers(WS_TOOLS_PREFIX + "/agent/**").hasRole("AGENT")
                                .pathMatchers(CLIENTS_PREFIX + "/**").hasRole("AGENT")
//                        // Api tools
                                .pathMatchers(TOOLS_PREFIX + "/**").hasRole("USER")
                                .pathMatchers(WS_TOOLS_PREFIX + "/**").hasRole("USER")
                                .pathMatchers("/**").permitAll()
                )
                .build();
    }

    @Bean
    public PasswordEncoder passwordEncoder() {
        return new BCryptPasswordEncoder();
    }
}<|MERGE_RESOLUTION|>--- conflicted
+++ resolved
@@ -60,9 +60,6 @@
         return jwtAuthenticationConverter;
     }
 
-    /* TODO:
-      - Consider extracting permitted paths configuration to a separate component for reusability
-     */
     @Bean
     public SecurityWebFilterChain springSecurityFilterChain(
             ServerHttpSecurity http,
@@ -89,13 +86,8 @@
                                 CLIENTS_PREFIX + "/api/agents/register",
                                 CLIENTS_PREFIX + "/oauth/token",
                                 DASHBOARD_PREFIX + "/sso/providers",
-<<<<<<< HEAD
                                  managementContextPath + "/**",
-                                DASHBOARD_PREFIX + "/.well-known/openid-configuration",
                                 CLIENTS_PREFIX + "/tool-agent/**"
-=======
-                                managementContextPath + "/**"
->>>>>>> 78f69243
                         ).permitAll()
                                 .pathMatchers(DASHBOARD_PREFIX + "/**").hasRole("USER")
 //                        // Agent tools

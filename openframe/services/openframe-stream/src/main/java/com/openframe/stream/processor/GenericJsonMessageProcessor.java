package com.openframe.stream.processor;

<<<<<<< HEAD
=======
import com.openframe.data.model.debezium.CommonDebeziumMessage;
>>>>>>> 959d44a6
import com.openframe.data.model.debezium.DeserializedDebeziumMessage;
import com.openframe.data.model.debezium.IntegratedToolEnrichedData;
import com.openframe.stream.deserializer.KafkaMessageDeserializer;
import com.openframe.data.model.enums.DataEnrichmentServiceType;
import com.openframe.data.model.enums.Destination;
import com.openframe.data.model.enums.MessageType;
import com.openframe.stream.handler.MessageHandler;
import com.openframe.stream.service.DataEnrichmentService;
import org.springframework.stereotype.Service;

import java.util.List;
import java.util.Map;
import java.util.function.Function;
import java.util.stream.Collectors;

@Service
public class GenericJsonMessageProcessor {

    private final Map<MessageType, Map<Destination, MessageHandler>> handlers;
    private final Map<DataEnrichmentServiceType, DataEnrichmentService> dataEnrichmentServices;
    private final Map<MessageType, KafkaMessageDeserializer> deserializers;

    public GenericJsonMessageProcessor(List<MessageHandler> handlers, List<DataEnrichmentService> dataEnrichmentServices, List<KafkaMessageDeserializer> deserializers) {
        this.handlers = handlers.stream()
                .collect(Collectors.groupingBy(
                        MessageHandler::getType,
                        Collectors.toMap(
                                MessageHandler::getDestination,
                                Function.identity()
                        )
                ));
        this.dataEnrichmentServices = dataEnrichmentServices.stream()
                .collect(Collectors.toMap(DataEnrichmentService::getType, Function.identity()));
        this.deserializers = deserializers.stream()
                .collect(Collectors.toMap(KafkaMessageDeserializer::getType, Function.identity()));
    }

<<<<<<< HEAD
    public void process(DeserializedDebeziumMessage message, MessageType type) {
=======
    public void process(CommonDebeziumMessage message, MessageType type) {
>>>>>>> 959d44a6
        DeserializedDebeziumMessage deserializedKafkaMessage = deserialize(message, type);
        IntegratedToolEnrichedData enrichedData = getExtraParams(deserializedKafkaMessage, type);
        type.getDestinationList().forEach(destination -> {
            MessageHandler handler = handlers.get(type).get(destination);
            if (handler == null) {
                throw new IllegalArgumentException("No handler found for type: " + type);
            }
            handler.handle(deserializedKafkaMessage, enrichedData);
        });
    }

<<<<<<< HEAD
    private DeserializedDebeziumMessage deserialize(DeserializedDebeziumMessage message, MessageType type) {
=======
    private DeserializedDebeziumMessage deserialize(CommonDebeziumMessage message, MessageType type) {
>>>>>>> 959d44a6
        KafkaMessageDeserializer deserializer = deserializers.get(type);
        if (deserializer == null) {
            throw new IllegalArgumentException("The message type '%s' is not supported".formatted(type));
        }
        return deserializer.deserialize(message, type);
    }

    private IntegratedToolEnrichedData getExtraParams(DeserializedDebeziumMessage message, MessageType messageType) {
        DataEnrichmentService dataEnrichmentService = dataEnrichmentServices.get(messageType.getDataEnrichmentServiceType());
        return dataEnrichmentService.getExtraParams(message);
    }

}<|MERGE_RESOLUTION|>--- conflicted
+++ resolved
@@ -1,9 +1,6 @@
 package com.openframe.stream.processor;
 
-<<<<<<< HEAD
-=======
 import com.openframe.data.model.debezium.CommonDebeziumMessage;
->>>>>>> 959d44a6
 import com.openframe.data.model.debezium.DeserializedDebeziumMessage;
 import com.openframe.data.model.debezium.IntegratedToolEnrichedData;
 import com.openframe.stream.deserializer.KafkaMessageDeserializer;
@@ -41,11 +38,7 @@
                 .collect(Collectors.toMap(KafkaMessageDeserializer::getType, Function.identity()));
     }
 
-<<<<<<< HEAD
-    public void process(DeserializedDebeziumMessage message, MessageType type) {
-=======
     public void process(CommonDebeziumMessage message, MessageType type) {
->>>>>>> 959d44a6
         DeserializedDebeziumMessage deserializedKafkaMessage = deserialize(message, type);
         IntegratedToolEnrichedData enrichedData = getExtraParams(deserializedKafkaMessage, type);
         type.getDestinationList().forEach(destination -> {
@@ -57,11 +50,7 @@
         });
     }
 
-<<<<<<< HEAD
-    private DeserializedDebeziumMessage deserialize(DeserializedDebeziumMessage message, MessageType type) {
-=======
     private DeserializedDebeziumMessage deserialize(CommonDebeziumMessage message, MessageType type) {
->>>>>>> 959d44a6
         KafkaMessageDeserializer deserializer = deserializers.get(type);
         if (deserializer == null) {
             throw new IllegalArgumentException("The message type '%s' is not supported".formatted(type));

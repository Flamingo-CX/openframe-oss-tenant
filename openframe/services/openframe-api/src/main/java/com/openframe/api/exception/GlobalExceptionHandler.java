--- conflicted
+++ resolved
@@ -112,26 +112,25 @@
                 .body(new ErrorResponse("bad_request", errorMessage));
     }
 
-<<<<<<< HEAD
+    @ExceptionHandler(ApiKeyNotFoundException.class)
+    public ResponseEntity<Map<String, Object>> handleApiKeyNotFoundException(ApiKeyNotFoundException ex) {
+        log.warn("API key not found: {}", ex.getMessage());
+
+        Map<String, Object> errorResponse = Map.of(
+            "error", "API_KEY_NOT_FOUND",
+            "message", ex.getMessage(),
+            "timestamp", Instant.now()
+        );
+
+        return ResponseEntity.status(HttpStatus.NOT_FOUND).body(errorResponse);
+    }
+
     @ExceptionHandler({AgentRegistrationSecretNotFoundException.class})
     public ResponseEntity<ErrorResponse> handleAgentRegistrationSecretNotFoundException(AgentRegistrationSecretNotFoundException ex) {
         log.error("Agent registration secret entity not found: ", ex);
         return ResponseEntity
                 .status(HttpStatus.NOT_FOUND)
                 .body(new ErrorResponse(ex.getErrorCode(), ex.getMessage()));
-=======
-    @ExceptionHandler(ApiKeyNotFoundException.class)
-    public ResponseEntity<Map<String, Object>> handleApiKeyNotFoundException(ApiKeyNotFoundException ex) {
-        log.warn("API key not found: {}", ex.getMessage());
-        
-        Map<String, Object> errorResponse = Map.of(
-            "error", "API_KEY_NOT_FOUND",
-            "message", ex.getMessage(),
-            "timestamp", Instant.now()
-        );
-        
-        return ResponseEntity.status(HttpStatus.NOT_FOUND).body(errorResponse);
->>>>>>> 7faf9f98
     }
 
     @ExceptionHandler(Exception.class)

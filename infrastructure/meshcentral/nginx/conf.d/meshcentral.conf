# Custom log format for MeshCentral debugging
log_format meshcentral_debug '$remote_addr - $remote_user [$time_local] '
                   '"$request" $status $body_bytes_sent '
                   '"$http_referer" "$http_user_agent" '
                   'upstream: "$meshcentral_upstream" '
                   'host: "$host" '
                   'upgrade: "$http_upgrade" '
                   'connection: "$http_connection"';

# Health check server
server {
    listen 8080;
    server_name localhost;

    # Add access and error logging for health check
    access_log /dev/stdout combined;
    error_log /dev/stderr debug;

    location /nginx-health {
        access_log off;
        add_header Content-Type text/plain;
        return 200 'healthy\n';
    }
}

server {
    listen 8383 ssl;
    server_name _ ${MESH_NGINX_NAT_HOST};

    # Enable debug logging at server level
    access_log /dev/stdout combined buffer=512k flush=1m;
    error_log /dev/stderr debug;

    # Use Kubernetes DNS service
    resolver kube-dns.kube-system.svc.cluster.local valid=5s;

    ssl_certificate /etc/nginx/ssl/nginx.crt;
    ssl_certificate_key /etc/nginx/ssl/nginx.key;

    set $meshcentral_upstream http://${MESH_HOST}:${MESH_PORT};
    set $meshcentral_openframe_public_upstream http://${MESH_HOST}:80;

    # Increase timeouts for WebSocket connections
    proxy_connect_timeout 60s;
    proxy_send_timeout 60s;
    proxy_read_timeout 60s;

    location /openframe_public {
        proxy_pass $meshcentral_openframe_public_upstream;
        # Specific logging for openframe_public
        access_log /dev/stdout combined;
        error_log /dev/stderr debug;
        proxy_set_header Upgrade $http_upgrade;
        proxy_set_header Connection "upgrade";
        proxy_set_header Host $host;
        proxy_set_header X-Real-IP $remote_addr;
        proxy_set_header X-Forwarded-For $proxy_add_x_forwarded_for;
        proxy_set_header X-Forwarded-Proto $scheme;
    }

    location / {
        proxy_pass $meshcentral_upstream;
        proxy_http_version 1.1;

        # Enhanced WebSocket support
        proxy_set_header Upgrade $http_upgrade;
        proxy_set_header Connection "Upgrade";

        # Standard headers
        proxy_set_header Host $host;
        proxy_set_header X-Real-IP $remote_addr;
        proxy_set_header X-Forwarded-For $proxy_add_x_forwarded_for;
        proxy_set_header X-Forwarded-Proto $scheme;

        # Add debug headers
        add_header X-Debug-Host $meshcentral_upstream;
        add_header X-Debug-Port $server_port;
        add_header X-Debug-Request-URI $request_uri;
        add_header X-Debug-Time $time_local;

<<<<<<< HEAD
        # Use our custom debug format
=======
>>>>>>> 61edf49d
        access_log /dev/stdout meshcentral_debug;
        error_log /dev/stderr debug;
    }
}<|MERGE_RESOLUTION|>--- conflicted
+++ resolved
@@ -78,10 +78,6 @@
         add_header X-Debug-Request-URI $request_uri;
         add_header X-Debug-Time $time_local;
 
-<<<<<<< HEAD
-        # Use our custom debug format
-=======
->>>>>>> 61edf49d
         access_log /dev/stdout meshcentral_debug;
         error_log /dev/stderr debug;
     }

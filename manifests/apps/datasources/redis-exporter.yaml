apiVersion: argoproj.io/v1alpha1
kind: Application
metadata:
  name: redis-exporter
  annotations:
    argocd.argoproj.io/sync-wave: "1"
  finalizers:
    - resources-finalizer.argocd.argoproj.io

spec:
  project: datasources

  sources:
    # Helm chart
    - repoURL: https://prometheus-community.github.io/helm-charts
      targetRevision: 6.9.0
      chart: prometheus-redis-exporter
      helm:
        valueFiles:
          - "$values/manifests/datasources/redis-exporter/helm-values.yaml"  # name is hardcoded
    - repoURL: https://github.com/Flamingo-CX/openframe.git
      targetRevision: feature/openframe-client-kafka
      ref: values
    # Extra resources
    - repoURL: https://github.com/Flamingo-CX/openframe.git
<<<<<<< HEAD
      targetRevision: feature/openframe-client-kafka
      path: manifests/datasources/base/redis-exporter
=======
      targetRevision: main
      path: manifests/datasources/redis-exporter
>>>>>>> a94763b4

  destination:
    name: in-cluster
    namespace: datasources

  syncPolicy:
    automated:
      selfHeal: true
      prune: true
    syncOptions:
      - CreateNamespace=false
      - ServerSideApply=false
    retry:
      limit: -1
      backoff:
        duration: 5s
        factor: 2
        maxDuration: 30m<|MERGE_RESOLUTION|>--- conflicted
+++ resolved
@@ -19,17 +19,12 @@
         valueFiles:
           - "$values/manifests/datasources/redis-exporter/helm-values.yaml"  # name is hardcoded
     - repoURL: https://github.com/Flamingo-CX/openframe.git
-      targetRevision: feature/openframe-client-kafka
+      targetRevision: main
       ref: values
     # Extra resources
     - repoURL: https://github.com/Flamingo-CX/openframe.git
-<<<<<<< HEAD
-      targetRevision: feature/openframe-client-kafka
-      path: manifests/datasources/base/redis-exporter
-=======
       targetRevision: main
       path: manifests/datasources/redis-exporter
->>>>>>> a94763b4
 
   destination:
     name: in-cluster

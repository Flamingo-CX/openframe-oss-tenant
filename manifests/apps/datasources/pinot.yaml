apiVersion: argoproj.io/v1alpha1
kind: Application
metadata:
  name: pinot
  annotations:
    argocd.argoproj.io/sync-wave: "1"
  finalizers:
    - resources-finalizer.argocd.argoproj.io

spec:
  project: datasources

  sources:
    - repoURL: https://github.com/Flamingo-CX/openframe.git
<<<<<<< HEAD
      targetRevision: feature/openframe-client-kafka
      path: manifests/datasources/base/pinot
=======
      targetRevision: main
      path: manifests/datasources/pinot
>>>>>>> a94763b4

  destination:
    name: in-cluster
    namespace: datasources

  syncPolicy:
    automated:
      selfHeal: true
      prune: true
    syncOptions:
      - CreateNamespace=false
    retry:
      limit: -1
      backoff:
        duration: 5s
        factor: 2
        maxDuration: 30m<|MERGE_RESOLUTION|>--- conflicted
+++ resolved
@@ -12,13 +12,8 @@
 
   sources:
     - repoURL: https://github.com/Flamingo-CX/openframe.git
-<<<<<<< HEAD
-      targetRevision: feature/openframe-client-kafka
-      path: manifests/datasources/base/pinot
-=======
       targetRevision: main
       path: manifests/datasources/pinot
->>>>>>> a94763b4
 
   destination:
     name: in-cluster

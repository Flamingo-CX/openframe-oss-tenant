apiVersion: argoproj.io/v1alpha1
kind: Application
metadata:
  name: mongo-express
  annotations:
    argocd.argoproj.io/sync-wave: "2"
  finalizers:
    - resources-finalizer.argocd.argoproj.io

spec:
  project: client-tools

  sources:
    - repoURL: https://github.com/Flamingo-CX/openframe.git
<<<<<<< HEAD
      targetRevision: feature/openframe-client-kafka
      path: manifests/client-tools/base/mongo-express
=======
      targetRevision: main
      path: manifests/client-tools/mongo-express
>>>>>>> a94763b4

  destination:
    name: in-cluster
    namespace: client-tools

  syncPolicy:
    automated:
      selfHeal: true
      prune: true
    syncOptions:
      - CreateNamespace=false
    retry:
      limit: -1
      backoff:
        duration: 5s
        factor: 2
        maxDuration: 30m<|MERGE_RESOLUTION|>--- conflicted
+++ resolved
@@ -12,13 +12,8 @@
 
   sources:
     - repoURL: https://github.com/Flamingo-CX/openframe.git
-<<<<<<< HEAD
-      targetRevision: feature/openframe-client-kafka
-      path: manifests/client-tools/base/mongo-express
-=======
       targetRevision: main
       path: manifests/client-tools/mongo-express
->>>>>>> a94763b4
 
   destination:
     name: in-cluster

--- conflicted
+++ resolved
@@ -20,17 +20,12 @@
         valueFiles:
           - "$values/manifests/client-tools/telepresence/helm-values.yaml"  # name is hardcoded
     - repoURL: https://github.com/Flamingo-CX/openframe.git
-      targetRevision: feature/openframe-client-kafka
+      targetRevision: main
       ref: values
     # Extra resources
     - repoURL: https://github.com/Flamingo-CX/openframe.git
-<<<<<<< HEAD
-      targetRevision: feature/openframe-client-kafka
-      path: manifests/client-tools/base/telepresence
-=======
       targetRevision: main
       path: manifests/client-tools/telepresence
->>>>>>> a94763b4
 
   destination:
     name: in-cluster

apiVersion: argoproj.io/v1alpha1
kind: Application
metadata:
  name: namespace-microservices
  annotations:
    argocd.argoproj.io/sync-wave: "2"
  finalizers:
    - resources-finalizer.argocd.argoproj.io

spec:
  project: default

  sources:
    - repoURL: https://github.com/Flamingo-CX/openframe.git
<<<<<<< HEAD
      targetRevision: feature/openframe-client-kafka
      path: manifests/microservices/base/namespace
=======
      targetRevision: main
      path: manifests/microservices/namespace
>>>>>>> a94763b4

  destination:
    name: in-cluster
    namespace: microservices

  syncPolicy:
    automated:
      selfHeal: true
      prune: true
    syncOptions:
      - CreateNamespace=false
    retry:
      limit: -1
      backoff:
        duration: 5s
        factor: 2
        maxDuration: 30m<|MERGE_RESOLUTION|>--- conflicted
+++ resolved
@@ -12,13 +12,8 @@
 
   sources:
     - repoURL: https://github.com/Flamingo-CX/openframe.git
-<<<<<<< HEAD
-      targetRevision: feature/openframe-client-kafka
-      path: manifests/microservices/base/namespace
-=======
       targetRevision: main
       path: manifests/microservices/namespace
->>>>>>> a94763b4
 
   destination:
     name: in-cluster

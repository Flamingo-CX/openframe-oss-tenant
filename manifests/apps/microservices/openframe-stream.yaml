apiVersion: argoproj.io/v1alpha1
kind: Application
metadata:
  name: openframe-stream
  annotations:
    argocd.argoproj.io/sync-wave: "2"
  finalizers:
    - resources-finalizer.argocd.argoproj.io

spec:
  project: microservices

  sources:
    - repoURL: https://github.com/Flamingo-CX/openframe.git
<<<<<<< HEAD
      targetRevision: feature/openframe-client-kafka
      path: manifests/microservices/base/openframe-stream
=======
      targetRevision: main
      path: manifests/microservices/openframe-stream
>>>>>>> a94763b4

  destination:
    name: in-cluster
    namespace: microservices

  syncPolicy:
    automated:
      selfHeal: false
      prune: false
    syncOptions:
      - CreateNamespace=false
    retry:
      limit: -1
      backoff:
        duration: 5s
        factor: 2
        maxDuration: 30m<|MERGE_RESOLUTION|>--- conflicted
+++ resolved
@@ -12,13 +12,8 @@
 
   sources:
     - repoURL: https://github.com/Flamingo-CX/openframe.git
-<<<<<<< HEAD
-      targetRevision: feature/openframe-client-kafka
-      path: manifests/microservices/base/openframe-stream
-=======
       targetRevision: main
       path: manifests/microservices/openframe-stream
->>>>>>> a94763b4
 
   destination:
     name: in-cluster
@@ -26,8 +21,8 @@
 
   syncPolicy:
     automated:
-      selfHeal: false
-      prune: false
+      selfHeal: true
+      prune: true
     syncOptions:
       - CreateNamespace=false
     retry:

--- conflicted
+++ resolved
@@ -19,17 +19,12 @@
         valueFiles:
           - "$values/manifests/platform/loki/helm-values.yaml"  # name is hardcoded
     - repoURL: https://github.com/Flamingo-CX/openframe.git
-      targetRevision: feature/openframe-client-kafka
+      targetRevision: main
       ref: values
     # Extra resources
     - repoURL: https://github.com/Flamingo-CX/openframe.git
-<<<<<<< HEAD
-      targetRevision: feature/openframe-client-kafka
-      path: manifests/platform/base/loki
-=======
       targetRevision: main
       path: manifests/platform/loki
->>>>>>> a94763b4
 
   destination:
     name: in-cluster

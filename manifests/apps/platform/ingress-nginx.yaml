apiVersion: argoproj.io/v1alpha1
kind: Application
metadata:
  name: ingress-nginx
  annotations:
    argocd.argoproj.io/sync-wave: "0"
  finalizers:
    - resources-finalizer.argocd.argoproj.io

spec:
  project: platform

  sources:
    # Helm chart
    - repoURL: https://kubernetes.github.io/ingress-nginx
      targetRevision: 4.12.1
      chart: ingress-nginx
      helm:
        valueFiles:
          - "$values/manifests/platform/ingress-nginx/helm-values.yaml"  # name is hardcoded
    - repoURL: https://github.com/Flamingo-CX/openframe.git
      targetRevision: feature/openframe-client-kafka
      ref: values
    # Extra resources
    - repoURL: https://github.com/Flamingo-CX/openframe.git
<<<<<<< HEAD
      targetRevision: feature/openframe-client-kafka
      path: manifests/platform/base/ingress-nginx
=======
      targetRevision: main
      path: manifests/platform/ingress-nginx
>>>>>>> a94763b4

  destination:
    name: in-cluster
    namespace: platform

  syncPolicy:
    automated:
      selfHeal: true
      prune: true
    syncOptions:
      - CreateNamespace=false
      - ServerSideApply=false
    retry:
      limit: -1
      backoff:
        duration: 5s
        factor: 2
        maxDuration: 30m<|MERGE_RESOLUTION|>--- conflicted
+++ resolved
@@ -19,17 +19,12 @@
         valueFiles:
           - "$values/manifests/platform/ingress-nginx/helm-values.yaml"  # name is hardcoded
     - repoURL: https://github.com/Flamingo-CX/openframe.git
-      targetRevision: feature/openframe-client-kafka
+      targetRevision: main
       ref: values
     # Extra resources
     - repoURL: https://github.com/Flamingo-CX/openframe.git
-<<<<<<< HEAD
-      targetRevision: feature/openframe-client-kafka
-      path: manifests/platform/base/ingress-nginx
-=======
       targetRevision: main
       path: manifests/platform/ingress-nginx
->>>>>>> a94763b4
 
   destination:
     name: in-cluster

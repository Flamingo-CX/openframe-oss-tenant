apiVersion: skaffold/v4beta13
kind: Config
metadata:
  name: tactical-rmm
build:
  artifacts:
<<<<<<< HEAD
    - image: ghcr.io/flamingo-cx/openframe/tactical-base
=======
    - image: ghcr.io/flamingo-stack/openframe-oss-tenant/tactical-base
>>>>>>> 781e1ec9
      context: ../.
      sync: 
        manual:
          - src: "**/*"
            dest: "/app"
      docker:
        dockerfile: Dockerfile
  local:
    useDockerCLI: false
    useBuildkit: true
    push: false
manifests:
  helm:
    releases:
      - name: tactical-rmm
        chartPath: ../../../manifests/integrated-tools/tactical-rmm
        valuesFiles:
          - ../../../manifests/integrated-tools/tactical-rmm/values.yaml
        # setValues:<|MERGE_RESOLUTION|>--- conflicted
+++ resolved
@@ -1,14 +1,10 @@
 apiVersion: skaffold/v4beta13
 kind: Config
 metadata:
-  name: tactical-rmm
+  name: tactical-base
 build:
   artifacts:
-<<<<<<< HEAD
-    - image: ghcr.io/flamingo-cx/openframe/tactical-base
-=======
     - image: ghcr.io/flamingo-stack/openframe-oss-tenant/tactical-base
->>>>>>> 781e1ec9
       context: ../.
       sync: 
         manual:

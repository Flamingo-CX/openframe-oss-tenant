--- conflicted
+++ resolved
@@ -4,11 +4,7 @@
   name: tactical-frontend
 build:
   artifacts:
-<<<<<<< HEAD
-    - image: ghcr.io/flamingo-cx/openframe/tactical-frontend
-=======
     - image: ghcr.io/flamingo-stack/openframe-oss-tenant/tactical-frontend
->>>>>>> ca111cba
       context: ../.
       sync: 
         manual:

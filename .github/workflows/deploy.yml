name: OpenFrame CI/CD

permissions:
  contents: write
  packages: write
  actions: write
  pull-requests: write

on:
  push:
    branches: [ main ]
  pull_request:
    branches: [ main ]
    types: [opened, synchronize, reopened]
  workflow_dispatch:
    inputs:
      environment:
        description: 'Deployment environment'
        required: true
        default: 'development'
        type: choice
        options:
          - development
          - staging
          - production

env:
  ORGANIZATION: flamingo-cx

jobs:
  build:
    runs-on: ubuntu-latest
    steps:
      - uses: actions/checkout@v3
        with:
          fetch-depth: 0
          
      - name: Set up JDK 21
        uses: actions/setup-java@v3
        with:
          java-version: '21'
          distribution: 'temurin'
          cache: 'maven'
          
      - name: Clean up artifacts
        run: |
          echo "Starting artifact cleanup..."
          
          # Function to get total artifact count and size
          get_artifact_stats() {
            local stats=$(gh api "repos/${{ github.repository }}/actions/artifacts" | jq -r '[.total_count, (.artifacts | map(.size_in_bytes) | add // 0)] | @csv')
            echo "Current artifact stats: $(echo $stats | cut -d',' -f1) artifacts, $(echo $stats | cut -d',' -f2 | numfmt --to=iec) total size"
          }
          
          get_artifact_stats
          
          # Delete all artifacts
          echo "Deleting all artifacts..."
          page=1
          deleted_count=0
          failed_count=0
          
          while true; do
            artifacts=$(gh api "repos/${{ github.repository }}/actions/artifacts?page=$page&per_page=100")
            if [ $? -ne 0 ]; then
              echo "Error fetching artifacts page $page"
              exit 1
            fi
            
            count=$(echo "$artifacts" | jq '.total_count')
            if [ "$count" -eq 0 ]; then
              break
            fi
            
            while read -r artifact_id name created_at size; do
              size_human=$(echo "$size" | numfmt --to=iec)
              echo "Attempting to delete artifact $artifact_id ($name) from $created_at, size: $size_human"
              if gh api -X DELETE "repos/${{ github.repository }}/actions/artifacts/$artifact_id"; then
                echo "Successfully deleted artifact $artifact_id"
                deleted_count=$((deleted_count + 1))
              else
                echo "Failed to delete artifact $artifact_id"
                failed_count=$((failed_count + 1))
              fi
              # Small delay to avoid rate limiting
              sleep 1
            done < <(echo "$artifacts" | jq -r '.artifacts[] | "\(.id) \(.name) \(.created_at) \(.size_in_bytes)"')
            
            # Check if we've processed all pages
            total_pages=$(echo "$artifacts" | jq '.total_count / 100 | ceil')
            if [ "$page" -ge "$total_pages" ]; then
              break
            fi
            page=$((page + 1))
          done
          
          echo "Cleanup summary:"
          echo "- Deleted: $deleted_count artifacts"
          echo "- Failed: $failed_count artifacts"
          
          echo "Final artifact stats:"
          get_artifact_stats

      - name: Build with Maven
        run: mvn -B package --file pom.xml
        
      # Cache build artifacts for all Java services
      - name: Cache Java artifacts
        uses: actions/cache@v3
        with:
          path: |
            **/target/*.jar
            !**/target/original-*.jar
            !**/target/*-sources.jar
            !**/target/*-javadoc.jar
          key: ${{ runner.os }}-java-${{ github.sha }}
          restore-keys: |
            ${{ runner.os }}-java-

  deploy:
    needs: build
    if: github.event_name == 'workflow_dispatch' || github.event_name == 'pull_request' || (github.event_name == 'push' && github.ref == 'refs/heads/main')
    runs-on: ubuntu-latest
    environment: ${{ github.event.inputs.environment || 'development' }}
    steps:
      - uses: actions/checkout@v3
        with:
          fetch-depth: 0
          

      - name: Set up Docker and Docker Compose
        run: |
          # Docker is already set up in GitHub Actions runners
          docker version
          
          # Docker Compose is already installed as a Docker CLI plugin
          docker compose version
          
          # Create Docker network
          docker network create openframe-network --label com.docker.compose.network=openframe-network || true
        
      - name: Set up environment
        run: |
          echo "TIMESTAMP=$(date +%s)" >> $GITHUB_ENV
          echo "COMMIT_SHA=${GITHUB_SHA::8}" >> $GITHUB_ENV
          
      # No registry login needed when using local images
          
      # Restore cached Java artifacts
      - name: Restore Java artifacts
        uses: actions/cache@v3
        with:
          path: |
            **/target/*.jar
            !**/target/original-*.jar
            !**/target/*-sources.jar
            !**/target/*-javadoc.jar
          key: ${{ runner.os }}-java-${{ github.sha }}
          restore-keys: |
            ${{ runner.os }}-java-

      # Create target directories and copy JAR files
      - name: Create target directories and copy JAR files
        run: |
          # Create target directories
          for dir in $(find . -type f -name "Dockerfile" -exec dirname {} \;); do
            mkdir -p "$dir/target"
          done

          # Copy JAR files for Java services
          for service in api config gateway management stream core data; do
            echo "Setting up $service..."
            find . -path "**/target/*.jar" \
              ! -name "original-*.jar" \
              ! -name "*-sources.jar" \
              ! -name "*-javadoc.jar" \
              -exec cp {} ./**/openframe-$service/target/ \;
            
            echo "Contents of $service target directory:"
            ls -la ./**/openframe-$service/target/
          done

      - name: Build infrastructure images
        run: |
          # Function to clean up old images
          cleanup_images() {
            echo "Cleaning up old images..."
            # List all images and their IDs
            docker images --format "{{.Repository}}:{{.Tag}} {{.ID}}" | while read img id; do
              # Check if it's our image and not the current build
              if [[ $img == "openframe-"* ]] && \
                 [[ $img != *":${{ github.sha }}" ]] && \
                 [[ $img != *":latest" ]]; then
                echo "Removing old image: $img (ID: $id)"
                docker rmi --force $id || true
              fi
            done
            
            # Also remove any dangling images
            echo "Cleaning up dangling images..."
            docker image prune --force
          }

          # Clean up old images before building
          cleanup_images

          # Function to build an image
          build_image() {
            local service=$1
            local path=$2
            echo "Building $service from $path"
            
            # Ensure build context exists
            mkdir -p $path/target
            
            docker build \
              --build-arg BUILDKIT_CONTEXT_KEEP_GIT_DIR=1 \
<<<<<<< HEAD
              -t openframe-$service:${{ github.sha }} \
              -t openframe-$service:latest \
=======
              -t ${{ env.REGISTRY }}/${ORGANIZATION,,}/openframe-$service:${{ github.sha }} \
              -t ${{ env.REGISTRY }}/${ORGANIZATION,,}/openframe-$service:latest \
              --file $path/Dockerfile \
>>>>>>> e051a992
              -f $path/Dockerfile \
              $path
            
            # Move cache to prevent unbounded cache growth
            rm -rf /tmp/.buildx-cache
            mv /tmp/.buildx-cache-new /tmp/.buildx-cache
          }

          # Infrastructure Services
          build_image "mongodb" "./infrastructure/mongodb/"
          build_image "cassandra" "./infrastructure/cassandra/"
          build_image "nifi" "./infrastructure/nifi/"
          build_image "postgresql" "./infrastructure/postgresql/"
          
          # Tactical RMM Components
          build_image "tactical-base" "./infrastructure/tactical-rmm/tactical-base/"
          build_image "tactical-frontend" "./infrastructure/tactical-rmm/tactical-frontend/"
          build_image "tactical-meshcentral" "./infrastructure/tactical-rmm/tactical-meshcentral/"
          build_image "tactical-nginx" "./infrastructure/tactical-rmm/tactical-nginx/"
          
          # Fleet MDM
          build_image "fleetmdm" "./infrastructure/fleetmdm/"
          
          # Core Libraries
          build_image "core" "./libs/openframe-core/"
          build_image "data" "./libs/openframe-data/"
          
          # Services
          build_image "api" "./services/openframe-api/"
          build_image "config" "./services/openframe-config/"
          build_image "gateway" "./services/openframe-gateway/"
          build_image "management" "./services/openframe-management/"
          build_image "stream" "./services/openframe-stream/"
          build_image "ui" "./services/openframe-ui/"

          # Clean up old images after all builds
          echo "Cleaning up old images..."
          for img in $(docker images --filter "reference=openframe-*" --format "{{.Repository}}:{{.Tag}}"); do
            if [[ $img != *":${{ github.sha }}" && $img != *":latest" ]]; then
              echo "Removing old image: $img"
              docker rmi $img || true
            fi
          done



      - name: Deploy infrastructure services
        env:
          MONGO_INITDB_ROOT_USERNAME: ${{ secrets.MONGODB_USERNAME }}
          MONGO_INITDB_ROOT_PASSWORD: ${{ secrets.MONGODB_PASSWORD }}
          MONGO_APP_DATABASE: openframe
          MONGO_APP_USERNAME: ${{ secrets.MONGODB_USERNAME }}
          MONGO_APP_PASSWORD: ${{ secrets.MONGODB_PASSWORD }}
          REDIS_PASSWORD: ${{ secrets.REDIS_PASSWORD }}
          CASSANDRA_USERNAME: ${{ secrets.CASSANDRA_USERNAME }}
          CASSANDRA_PASSWORD: ${{ secrets.CASSANDRA_PASSWORD }}
        run: |
          # Update image references in docker-compose files
          yq eval '.services.* |= with(select(has("build")); . + {"image": "openframe-" + (key | downcase)} - "build")' docker-compose.openframe-infrastructure.yml > /tmp/modified-compose.yml && \
          mv /tmp/modified-compose.yml docker-compose.openframe-infrastructure.yml
          
          # Deploy infrastructure services
          docker compose -f docker-compose.openframe-infrastructure.yml up -d
          
          # Wait for infrastructure services to be ready
          echo "Waiting for MongoDB to be ready..."
          MONGO_USER="${{ secrets.MONGODB_USERNAME }}"
          MONGO_PASS="${{ secrets.MONGODB_PASSWORD }}"
          timeout 300 bash -c "until docker exec openframe-mongodb mongosh -u \"${MONGO_USER}\" -p \"${MONGO_PASS}\" --eval \"db.adminCommand('ping')\" > /dev/null 2>&1; do sleep 2; done"
          
          echo "Waiting for Cassandra to be ready..."
          timeout 300 bash -c 'until docker exec openframe-cassandra cqlsh -e "describe keyspaces" > /dev/null 2>&1; do sleep 2; done'
          
          echo "Waiting for Kafka to be ready..."
          timeout 300 bash -c 'until docker exec openframe-kafka kafka-topics.sh --bootstrap-server localhost:9092 --list > /dev/null 2>&1; do sleep 2; done'
          
          # Initialize Cassandra
          echo "Initializing Cassandra..."
          CASS_USER="${{ secrets.CASSANDRA_USERNAME }}"
          CASS_PASS="${{ secrets.CASSANDRA_PASSWORD }}"
          docker exec openframe-cassandra cqlsh \
            -u "${CASS_USER}" \
            -p "${CASS_PASS}" \
            -f /docker-entrypoint-initdb.d/cassandra-init.cql
          
          echo "Waiting for Redis to be ready..."
          REDIS_PASS="${{ secrets.REDIS_PASSWORD }}"
          timeout 300 bash -c "until docker exec openframe-redis redis-cli -a \"${REDIS_PASS}\" ping > /dev/null 2>&1; do sleep 2; done"
          
          echo "Waiting for Zookeeper to be ready..."
          timeout 300 bash -c 'until docker exec openframe-zookeeper bash -c "echo ruok | nc localhost 2181 | grep imok" > /dev/null 2>&1; do sleep 2; done'
          
          echo "Waiting for NiFi to be ready..."
          timeout 300 bash -c 'until curl -sk https://localhost:8443/nifi-api/system-diagnostics > /dev/null 2>&1; do sleep 2; done'
          
          echo "Waiting for Config Server to be ready..."
          timeout 300 bash -c 'until curl -f http://localhost:8888/xml/shared-logback-spring.xml > /dev/null 2>&1; do sleep 2; done'
          
          echo "Infrastructure services deployed and ready"

      - name: Deploy Tactical RMM
        run: |
          # Update image references in docker-compose files
          yq eval '.services.* |= with(select(has("build")); . + {"image": "openframe-tactical-" + (key | downcase)} - "build")' docker-compose.openframe-tactical-rmm.yml > /tmp/modified-compose.yml && \
          mv /tmp/modified-compose.yml docker-compose.openframe-tactical-rmm.yml
          
          # Deploy Tactical RMM services
          docker compose -f docker-compose.openframe-tactical-rmm.yml up -d
          
          # Wait for Tactical RMM to be ready
          echo "Waiting for Tactical RMM to be ready..."
          timeout 300 bash -c 'until curl -f http://localhost:8080/nginx_status > /dev/null 2>&1; do sleep 2; done'
          
      - name: Deploy Fleet MDM
        env:
          MYSQL_ROOT_PASSWORD: ${{ secrets.MYSQL_ROOT_PASSWORD }}
          MYSQL_USER: fleet
          MYSQL_PASSWORD: ${{ secrets.FLEET_DB_PASSWORD }}
          FLEET_SERVER_PORT: "8070"
          FLEET_SETUP_ADMIN_EMAIL: ${{ secrets.FLEET_ADMIN_EMAIL }}
          FLEET_SETUP_ADMIN_PASSWORD: ${{ secrets.FLEET_ADMIN_PASSWORD }}
        run: |
          # Update image references in docker-compose files
          yq eval '.services.* |= with(select(has("build")); . + {"image": "openframe-fleetmdm"} - "build")' docker-compose.openframe-fleet-mdm.yml > /tmp/modified-compose.yml && \
          mv /tmp/modified-compose.yml docker-compose.openframe-fleet-mdm.yml
          
          # Deploy Fleet MDM services
          docker compose -f docker-compose.openframe-fleet-mdm.yml up -d
          
          # Wait for Fleet to be ready
          echo "Waiting for Fleet MDM to be ready..."
          timeout 300 bash -c 'until curl -f http://localhost:8070/setup > /dev/null 2>&1; do sleep 2; done'
          
      - name: Deploy Authentik
        run: |
          # Update image references in docker-compose files
          yq eval '.services.* |= with(select(has("build")); . + {"image": "openframe-authentik"} - "build")' docker-compose.openframe-authentik.yml > /tmp/modified-compose.yml && \
          mv /tmp/modified-compose.yml docker-compose.openframe-authentik.yml
          
          # Deploy Authentik services
          docker compose -f docker-compose.openframe-authentik.yml up -d
          
          # Wait for Authentik to be ready
          echo "Waiting for Authentik to be ready..."
          timeout 300 bash -c 'until curl -f http://localhost:5001/api/v3/core/applications/ > /dev/null 2>&1; do sleep 2; done'

      - name: Register tools with OpenFrame API
        run: |
          # Wait for API to be ready
          echo "Waiting for OpenFrame API to be ready..."
          timeout 300 bash -c 'until curl -f http://localhost:8095/health > /dev/null 2>&1; do sleep 2; done'
          
          # Get Fleet token
          FLEET_TOKEN=$(docker exec openframe-fleet cat /etc/fleet/api_token.txt)
          if [ -z "$FLEET_TOKEN" ]; then
            FLEET_TOKEN="${{ secrets.FLEET_API_TOKEN }}"
          fi
          
          # Get Tactical RMM API key
          TACTICAL_API_KEY=$(docker exec openframe-tactical-redis redis-cli -a "${{ secrets.REDIS_PASSWORD }}" get tactical_api_key | tr -d '"')
          if [ -z "$TACTICAL_API_KEY" ]; then
            TACTICAL_API_KEY="${{ secrets.TACTICAL_API_KEY }}"
          fi
          
          # Register OpenFrame UI
          curl -X POST "http://localhost:8095/v1/tools/openframe-ui" \
            -H "Content-Type: application/json" \
            -d '{
              "tool": {
                "toolType": "OPENFRAME",
                "name": "OpenFrame UI",
                "description": "OpenFrame User Interface Service",
                "url": "http://openframe-ui",
                "port": 4000,
                "category": "User Interface",
                "platformCategory": "OpenFrame Core",
                "enabled": true,
                "credentials": {},
                "layer": "Interface",
                "layerOrder": 1,
                "layerColor": "#FFB300"
              }
            }'
            
          # Register Fleet MDM
          curl -X POST "http://localhost:8095/v1/tools/fleet" \
            -H "Content-Type: application/json" \
            -d "{
              \"tool\": {
                \"toolType\": \"FLEET\",
                \"name\": \"Fleet MDM\",
                \"description\": \"Fleet Device Management Platform\",
                \"url\": \"http://openframe-fleet\",
                \"port\": 8070,
                \"category\": \"Device Management\",
                \"platformCategory\": \"Integrated Tool\",
                \"enabled\": true,
                \"credentials\": {
                  \"username\": \"${{ secrets.FLEET_ADMIN_EMAIL }}\",
                  \"password\": \"${{ secrets.FLEET_ADMIN_PASSWORD }}\",
                  \"token\": \"$FLEET_TOKEN\"
                },
                \"layer\": \"Integrated Tools\",
                \"layerOrder\": 1,
                \"layerColor\": \"#455A64\"
              }
            }"
            
          # Register Tactical RMM
          curl -X POST "http://localhost:8095/v1/tools/tactical-rmm" \
            -H "Content-Type: application/json" \
            -d "{
              \"tool\": {
                \"toolType\": \"TACTICAL_RMM\",
                \"name\": \"Tactical RMM\",
                \"description\": \"Remote Monitoring and Management Platform\",
                \"url\": \"http://openframe-tactical-backend\",
                \"port\": 8080,
                \"category\": \"Device Management\",
                \"platformCategory\": \"Integrated Tool\",
                \"enabled\": true,
                \"credentials\": {
                  \"username\": \"${{ secrets.TACTICAL_USERNAME }}\",
                  \"password\": \"${{ secrets.TACTICAL_PASSWORD }}\",
                  \"token\": \"$TACTICAL_API_KEY\"
                },
                \"layer\": \"Integrated Tools\",
                \"layerOrder\": 3,
                \"layerColor\": \"#455A64\"
              }
            }"
            
          # Register MongoDB
          curl -X POST "http://localhost:8095/v1/tools/mongodb-primary" \
            -H "Content-Type: application/json" \
            -d '{
              "tool": {
                "toolType": "MONGODB",
                "name": "MongoDB Database",
                "description": "MongoDB NoSQL Database",
                "url": "mongodb://openframe-mongodb",
                "port": 27017,
                "category": "NoSQL Database",
                "platformCategory": "OpenFrame Datasource",
                "enabled": true,
                "credentials": {
                  "username": "${{ secrets.MONGODB_USERNAME }}",
                  "password": "${{ secrets.MONGODB_PASSWORD }}"
                },
                "layer": "Datasource",
                "layerOrder": 1,
                "layerColor": "#616161"
              }
            }'
            
          # Register Cassandra
          curl -X POST "http://localhost:8095/v1/tools/cassandra-primary" \
            -H "Content-Type: application/json" \
            -d '{
              "tool": {
                "toolType": "CASSANDRA",
                "name": "Cassandra Database",
                "description": "Cassandra Distributed Database",
                "url": "cassandra://openframe-cassandra",
                "port": 9042,
                "category": "NoSQL Database",
                "platformCategory": "OpenFrame Datasource",
                "enabled": true,
                "credentials": {},
                "layer": "Datasource",
                "layerOrder": 3,
                "layerColor": "#616161"
              }
            }'
            
          # Register Kafka
          curl -X POST "http://localhost:8095/v1/tools/kafka-primary" \
            -H "Content-Type: application/json" \
            -d '{
              "tool": {
                "toolType": "KAFKA",
                "name": "Kafka Message Broker",
                "description": "Apache Kafka Event Streaming Platform",
                "url": "http://openframe-kafka-ui",
                "port": 8081,
                "category": "Message Broker",
                "platformCategory": "OpenFrame Service",
                "enabled": true,
                "credentials": {},
                "layer": "Streaming",
                "layerOrder": 1,
                "layerColor": "#1E88E5"
              }
            }'
            
          # Register Redis
          curl -X POST "http://localhost:8095/v1/tools/redis-primary" \
            -H "Content-Type: application/json" \
            -d '{
              "tool": {
                "toolType": "REDIS",
                "name": "Redis Cache",
                "description": "Redis In-Memory Cache",
                "url": "redis://openframe-redis",
                "port": 6379,
                "category": "In-Memory Database",
                "platformCategory": "OpenFrame Datasource",
                "enabled": true,
                "credentials": {},
                "layer": "Datasource",
                "layerOrder": 2,
                "layerColor": "#616161"
              }
            }'
            
          # Register Authentik
          curl -X POST "http://localhost:8095/v1/tools/authentik" \
            -H "Content-Type: application/json" \
            -d '{
              "tool": {
                "toolType": "AUTHENTIK",
                "name": "Authentik SSO",
                "description": "Authentik Identity Provider",
                "url": "http://openframe-authentik-server",
                "port": 5001,
                "category": "Identity Provider",
                "platformCategory": "Integrated Tool",
                "enabled": true,
                "credentials": {
                  "username": "${{ secrets.AUTHENTIK_ADMIN_EMAIL }}",
                  "password": "${{ secrets.AUTHENTIK_ADMIN_PASSWORD }}",
                  "token": "${{ secrets.AUTHENTIK_API_TOKEN }}"
                },
                "layer": "Integrated Tools",
                "layerOrder": 2,
                "layerColor": "#455A64"
              }
            }'
            
          # Register NiFi
          curl -X POST "http://localhost:8095/v1/tools/nifi-primary" \
            -H "Content-Type: application/json" \
            -d '{
              "tool": {
                "toolType": "NIFI",
                "name": "Apache NiFi",
                "description": "NiFi Data Integration Platform",
                "url": "https://openframe-nifi",
                "port": 8443,
                "category": "Data Integration",
                "platformCategory": "OpenFrame Service",
                "enabled": true,
                "credentials": {
                  "username": "${{ secrets.NIFI_USERNAME }}",
                  "password": "${{ secrets.NIFI_PASSWORD }}"
                },
                "layer": "Data Integration",
                "layerOrder": 1,
                "layerColor": "#0D47A1"
              }
            }'
            
          # Register Grafana
          curl -X POST "http://localhost:8095/v1/tools/grafana-primary" \
            -H "Content-Type: application/json" \
            -d '{
              "tool": {
                "toolType": "GRAFANA",
                "name": "Grafana",
                "description": "Grafana Monitoring Dashboard",
                "url": "http://openframe-grafana",
                "port": 3000,
                "category": "Monitoring Dashboard",
                "platformCategory": "OpenFrame Service",
                "enabled": true,
                "credentials": {
                  "username": "${{ secrets.GRAFANA_USERNAME }}",
                  "password": "${{ secrets.GRAFANA_PASSWORD }}"
                },
                "layer": "Monitoring",
                "layerOrder": 1,
                "layerColor": "#78909C"
              }
            }'
            
          # Register Prometheus
          curl -X POST "http://localhost:8095/v1/tools/prometheus-primary" \
            -H "Content-Type: application/json" \
            -d '{
              "tool": {
                "toolType": "PROMETHEUS",
                "name": "Prometheus",
                "description": "Prometheus Metrics Database",
                "url": "http://openframe-prometheus",
                "port": 9090,
                "category": "Metrics Database",
                "platformCategory": "OpenFrame Service",
                "enabled": true,
                "credentials": {},
                "layer": "Monitoring",
                "layerOrder": 2,
                "layerColor": "#78909C"
              }
            }'
            
          # Register Loki
          curl -X POST "http://localhost:8095/v1/tools/loki-primary" \
            -H "Content-Type: application/json" \
            -d '{
              "tool": {
                "toolType": "LOKI",
                "name": "Loki",
                "description": "Loki Log Aggregation System",
                "url": "http://openframe-loki",
                "port": 3100,
                "category": "Log Aggregation",
                "platformCategory": "OpenFrame Service",
                "enabled": true,
                "credentials": {},
                "layer": "Monitoring",
                "layerOrder": 3,
                "layerColor": "#78909C"
              }
            }'
            
          echo "All tools registered successfully"

      - name: Verify deployment
        run: |
          # Test network connectivity
          ./scripts/test-network.sh
          
          # Test all public endpoints
          ./scripts/test-public-endpoints.sh
          
          # Check OpenFrame API health (required for tool registration)
          echo "Checking OpenFrame API health..."
          curl -f http://localhost:8095/health || exit 1
          
          echo "All services are healthy"

      # No GHCR package cleanup needed when using local images

      - name: Cleanup images and artifacts
        if: always()
        run: |
          echo "Cleaning up Docker images..."
          # List all images and their IDs
          docker images --format "{{.Repository}}:{{.Tag}} {{.ID}}" | while read img id; do
            # Check if it's our image and not the current build
            if [[ $img == "openframe-"* ]] && \
               [[ $img != *":${{ github.sha }}" ]] && \
               [[ $img != *":latest" ]]; then
              echo "Removing old image: $img (ID: $id)"
              docker rmi --force $id || true
            fi
          done
          
          # Also remove any dangling images
          echo "Cleaning up dangling images..."
          docker image prune --force
          
          # List remaining images for verification
          echo "Remaining images:"
          docker images --filter "reference=openframe-*"

          echo "Cleaning up build artifacts..."
          find . -type f -name "*.jar" -delete
          find . -type d -name "target" -exec rm -rf {} +

      - name: Cleanup on failure
        if: failure()
        env:
          GH_TOKEN: ${{ github.token }}
        run: |
          echo "Deployment failed, cleaning up services..."
          docker compose -f docker-compose.openframe-infrastructure.yml down
          docker compose -f docker-compose.openframe-tactical-rmm.yml down
          docker compose -f docker-compose.openframe-fleet-mdm.yml down
          docker compose -f docker-compose.openframe-authentik.yml down

          # Clean up any remaining images
          echo "Cleaning up remaining Docker images..."
          # List all images and their IDs
          docker images --format "{{.Repository}}:{{.Tag}} {{.ID}}" | while read img id; do
            # Check if it's our image and not the current build
            if [[ $img == "openframe-"* ]] && \
               [[ $img != *":${{ github.sha }}" ]] && \
               [[ $img != *":latest" ]]; then
              echo "Removing old image: $img (ID: $id)"
              docker rmi --force $id || true
            fi
          done
          
          # Also remove any dangling images
          echo "Cleaning up dangling images..."
          docker image prune --force
          
          # List remaining images for verification
          echo "Remaining images:"
          docker images --filter "reference=openframe-*"

          echo "Cleanup completed"<|MERGE_RESOLUTION|>--- conflicted
+++ resolved
@@ -215,14 +215,8 @@
             
             docker build \
               --build-arg BUILDKIT_CONTEXT_KEEP_GIT_DIR=1 \
-<<<<<<< HEAD
               -t openframe-$service:${{ github.sha }} \
               -t openframe-$service:latest \
-=======
-              -t ${{ env.REGISTRY }}/${ORGANIZATION,,}/openframe-$service:${{ github.sha }} \
-              -t ${{ env.REGISTRY }}/${ORGANIZATION,,}/openframe-$service:latest \
-              --file $path/Dockerfile \
->>>>>>> e051a992
               -f $path/Dockerfile \
               $path
             

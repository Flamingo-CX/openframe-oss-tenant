name: OpenFrame Build and Push Latest

permissions:
  contents: write
  packages: write
  actions: write
  pull-requests: write
  attestations: write
  id-token: write

on:
  push:
<<<<<<< HEAD
    branches: [main, feature/cicd-improvements, feature/build-windows-client]
=======
    branches: [main]
>>>>>>> 4417992a
    paths:
      - 'manifests/**'
      - 'openframe/**'
      - 'integrated-tools/**'
      - 'pom.xml'
      - 'client/**'
  workflow_dispatch:
    inputs:
      tag:
        description: "Tag to release (e.g., v1.2.3). If omitted, uses current ref."
        required: false
        default: ""

env:
  REGISTRY: "ghcr.io"
  ORGANISATION: ${{ github.repository_owner }}
  REPOSITORY: ${{ github.event.repository.name }}
  # Cache optimization
  MAVEN_OPTS: "-Xmx4g -Xms2g -XX:+UseG1GC"
  CARGO_TERM_COLOR: always
  CARGO_INCREMENTAL: 0
  RUST_BACKTRACE: short

jobs:
  # Keep original separate jobs structure for reusable workflows
  changes:
    name: Detect Changes
    uses: ./.github/workflows/changes.yml
    if: github.event_name == 'push'

  matrix:
    name: Generate Matrix
    uses: ./.github/workflows/matrix.yml
    if: github.event_name == 'push'

  # Optimized Java build with better caching and parallel execution
  build_java:
    name: "Build Java: ${{ matrix.name }}"
    needs: [changes, matrix]
    runs-on: ubuntu-latest
    if: github.event_name == 'push'
    strategy:
      fail-fast: false
      matrix:
        include: ${{ fromJson(needs.matrix.outputs.matrix_java) }}
    steps:
      - name: Skip if no changes
        if: "!contains(needs.changes.outputs[matrix.name], 'true')"
        run: echo "No changes detected for ${{ matrix.name }}, skipping build"

      - name: Checkout
        if: contains(needs.changes.outputs[matrix.name], 'true')
        uses: actions/checkout@v4
        with:
          fetch-depth: 1  # Reduced fetch depth since we only need current commit

      - name: Set up JDK 21 with Maven Central
        if: contains(needs.changes.outputs[matrix.name], 'true')
        uses: actions/setup-java@v4
        with:
          java-version: '21'
          distribution: 'temurin'
          cache: 'maven'
          cache-dependency-path: '**/pom.xml'  # Simplified pattern

      # Enhanced Maven cache with multiple restore keys
      - name: Cache Maven dependencies
        if: contains(needs.changes.outputs[matrix.name], 'true')
        uses: actions/cache@v4
        with:
          path: |
            ~/.m2/repository
            ${{ matrix.path }}/target
          key: ${{ runner.os }}-maven-${{ hashFiles('**/pom.xml') }}-${{ matrix.name }}
          restore-keys: |
            ${{ runner.os }}-maven-${{ hashFiles('**/pom.xml') }}
            ${{ runner.os }}-maven-

      # Parallel Maven build with optimized flags
      - name: Build with Maven
        if: contains(needs.changes.outputs[matrix.name], 'true')
        run: |
          mvn clean install \
            -pl ${{ matrix.path }} \
            -am \
            -Dcompress \
            -T 2C \
            --batch-mode \
            --no-transfer-progress \
            -Dmaven.javadoc.skip=true \
            -DskipTests=false

      - name: Upload Java artifacts
        if: contains(needs.changes.outputs[matrix.name], 'true')
        uses: actions/upload-artifact@v4
        with:
          name: ${{ matrix.artifact_name }}
          path: |
            ${{ matrix.path }}/target/*.jar
            !${{ matrix.path }}/target/original-*.jar
            !${{ matrix.path }}/target/*-sources.jar
            !${{ matrix.path }}/target/*-javadoc.jar
          retention-days: 1
          compression-level: 6  # Balanced compression

  # Optimized Docker build with enhanced caching
  build_images:
    name: "Build: ${{ matrix.name }}"
    needs: [build_java, matrix, changes]
    runs-on: ubuntu-latest
    if: github.event_name == 'push'
    strategy:
      fail-fast: false
      matrix:
        include: ${{ fromJson(needs.matrix.outputs.matrix) }}
    steps:
      - name: Skip if no changes
        if: "!contains(needs.changes.outputs[matrix.name], 'true')"
        run: echo "No changes detected for ${{ matrix.name }}, skipping build"

      - name: Checkout
        if: contains(needs.changes.outputs[matrix.name], 'true')
        uses: actions/checkout@v4
        with:
          fetch-depth: 1

      - name: Download Java artifacts
        if: |
          contains(fromJSON(toJSON(matrix.type)), 'java') && 
          matrix.artifact_name != '' && 
          contains(needs.changes.outputs[matrix.name], 'true')
        uses: actions/download-artifact@v4
        with:
          name: ${{ matrix.artifact_name }}
          path: ${{ matrix.path }}/target

      # Configure Docker with optimizations
      - name: Set up Docker Buildx
        if: contains(needs.changes.outputs[matrix.name], 'true')
        uses: docker/setup-buildx-action@v3
        with:
          driver-opts: |
            network=host
            image=moby/buildkit:buildx-stable-1

      - name: Set up QEMU
        if: contains(needs.changes.outputs[matrix.name], 'true')
        uses: docker/setup-qemu-action@v3
        with:
          platforms: ${{ matrix.name == 'fleetmdm' && 'linux/amd64' || 'linux/amd64,linux/arm64' }}

      - name: Log in to GitHub Container Registry
        if: contains(needs.changes.outputs[matrix.name], 'true')
        uses: docker/login-action@v3
        with:
          registry: ${{ env.REGISTRY }}
          username: ${{ github.actor }}
          password: ${{ secrets.GITHUB_TOKEN }}

      # Enhanced metadata generation
      - name: Generate metadata
        if: contains(needs.changes.outputs[matrix.name], 'true')
        id: meta
        uses: docker/metadata-action@v5
        with:
          images: ${{ env.REGISTRY }}/${{ env.ORGANISATION }}/${{ env.REPOSITORY }}/${{ matrix.name }}
          tags: |
            type=ref,event=tag
            type=sha,prefix={{branch}}-
            type=raw,value=${{ needs.changes.outputs.commit_sha }}
            type=raw,value=${{ needs.changes.outputs.timestamp_tag }}
            type=raw,value=latest,enable={{is_default_branch}}
          labels: |
            org.opencontainers.image.vendor=${{ env.ORGANISATION }}
            org.opencontainers.image.description=OpenFrame is a platform for building and deploying AI agents.
            org.opencontainers.image.licenses=Creative Commons Attribution-NonCommercial 4.0 International (CC BY-NC 4.0)
            org.opencontainers.image.source=${{ github.server_url }}/${{ github.repository }}

      - name: Format build arguments
        if: contains(needs.changes.outputs[matrix.name], 'true')
        id: format_args
        uses: ./.github/steps/docker-format-build-args
        with:
          build_args: ${{ toJSON(matrix.build_args) }}

      # Optimized Docker build with registry cache
      - name: Build and push image
        if: contains(needs.changes.outputs[matrix.name], 'true')
        id: docker_build
        uses: docker/build-push-action@v6
        with:
          context: ${{ matrix.context || matrix.path }}
          file: ${{ matrix.path }}/Dockerfile
          platforms: ${{ matrix.name == 'fleetmdm' && 'linux/amd64' || 'linux/amd64,linux/arm64' }}
          push: true
          provenance: mode=max
          sbom: true
          tags: ${{ steps.meta.outputs.tags }}
          labels: ${{ steps.meta.outputs.labels }}
          build-args: ${{ steps.format_args.outputs.formatted_args }}
          cache-from: |
            type=gha,scope=${{ matrix.name }}
            type=registry,ref=${{ env.REGISTRY }}/${{ env.ORGANISATION }}/${{ env.REPOSITORY }}/${{ matrix.name }}:buildcache
          cache-to: |
            type=gha,scope=${{ matrix.name }},mode=max
            type=registry,ref=${{ env.REGISTRY }}/${{ env.ORGANISATION }}/${{ env.REPOSITORY }}/${{ matrix.name }}:buildcache,mode=max

      # Improved cleanup with error handling
      - name: Cleanup old container versions
        if: |
          contains(needs.changes.outputs[matrix.name], 'true') && 
          steps.docker_build.outcome == 'success'
        uses: dataaxiom/ghcr-cleanup-action@v1
        continue-on-error: true
        with:
          package: ${{ env.REPOSITORY }}/${{ matrix.name }}
          delete-ghost-images: true
          delete-tags: "*"
          exclude-tags: |
            latest
            test-*
            ${{ needs.changes.outputs.commit_sha }}
            ${{ needs.changes.outputs.timestamp_tag }}
          keep-last: 10

  # Optimized Rust client build
  build_client:
    name: "Build Rust Client (${{ matrix.os }})"
    needs: [changes]
    runs-on: ${{ matrix.os }}
    defaults:
      run:
        shell: bash
    if: github.event_name == 'push' && contains(needs.changes.outputs.client, 'true')
    strategy:
      fail-fast: false
      matrix:
        include:
          - os: macos-latest
            target: x86_64-apple-darwin
            artifact_name: openframe-oss-client-macos-x64
            cross: false
          - os: windows-latest
            target: x86_64-pc-windows-msvc
            artifact_name: openframe-oss-client-windows-x64
            cross: false
          - os: ubuntu-latest
            target: x86_64-unknown-linux-gnu
            artifact_name: openframe-oss-client-linux-x64
            cross: false
#          # Add ARM64 builds
#          - os: ubuntu-latest
#            target: aarch64-unknown-linux-gnu
#            artifact_name: openframe-oss-client-linux-arm64
#            cross: true

    steps:
      - name: Checkout
        uses: actions/checkout@v4
        with:
          fetch-depth: 1

      # Use official rust-toolchain action for better caching
      - name: Setup Rust
        uses: dtolnay/rust-toolchain@stable
        with:
          targets: ${{ matrix.target }}
          components: clippy, rustfmt

      # Enhanced Rust caching
      - name: Cache Rust dependencies
        uses: Swatinem/rust-cache@v2
        with:
          workspaces: client
          prefix-key: "v1-rust"
          shared-key: ${{ matrix.target }}
          cache-targets: true
          cache-on-failure: true

      # Install cross-compilation tools if needed
      - name: Install cross-compilation tools
        if: matrix.cross
        run: |
          cargo install cross --git https://github.com/cross-rs/cross
        
      # Optimized linting (run in parallel with build preparation)
      - name: Run lint
        working-directory: client
        run: |
          if command -v make >/dev/null 2>&1; then
            make lint
            make clippy
          else
            cargo fmt --all -- --check
            cargo clippy --all-targets --all-features -- -D warnings
          fi
        continue-on-error: true

      # Optimized build with cross-compilation support
      - name: Build client
        working-directory: client
        run: |
          if [ "${{ matrix.cross }}" == "true" ]; then
            cross build --release --target ${{ matrix.target }}
          elif command -v make >/dev/null 2>&1; then
            make build
          else
            cargo build --release --target ${{ matrix.target }}
          fi
        env:
          CARGO_TARGET_DIR: target

 # Muted as for now, test fails and needs fixing
 #     # Run tests only for native builds to save time
 #     - name: Test client
 #       if: "!matrix.cross"
 #       working-directory: client
 #       run: |
 #         if command -v make >/dev/null 2>&1; then
 #           make test
 #         else
 #           cargo test --release
 #         fi

      # More specific artifact collection
      - name: Upload client artifact
        uses: actions/upload-artifact@v4
        with:
          name: ${{ matrix.artifact_name }}
          path: |
            client/target/${{ matrix.target }}/release/openframe${{ matrix.os == 'windows-latest' && '.exe' || '' }}
            client/target/release/openframe${{ matrix.os == 'windows-latest' && '.exe' || '' }}
          if-no-files-found: warn
          retention-days: 30
          compression-level: 9

  # Summary job for status checks
  build_complete:
    name: Build Complete
    needs: [build_java, build_images, build_client, changes]
    runs-on: ubuntu-latest
    if: always()
    steps:
      - name: Check build status
        run: |
          echo "Java build: ${{ needs.build_java.result }}"
          echo "Image build: ${{ needs.build_images.result }}"
          echo "Client build: ${{ needs.build_client.result }}"
          
          if [ "${{ needs.build_java.result }}" == "failure" ] || 
             [ "${{ needs.build_images.result }}" == "failure" ] || 
             [ "${{ needs.build_client.result }}" == "failure" ]; then
            echo "One or more builds failed"
            exit 1
          fi
          
          echo "All builds completed successfully"<|MERGE_RESOLUTION|>--- conflicted
+++ resolved
@@ -10,11 +10,7 @@
 
 on:
   push:
-<<<<<<< HEAD
-    branches: [main, feature/cicd-improvements, feature/build-windows-client]
-=======
     branches: [main]
->>>>>>> 4417992a
     paths:
       - 'manifests/**'
       - 'openframe/**'

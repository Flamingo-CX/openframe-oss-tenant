name: OpenFrame Integration Tests

# =============================================================================
# WORKFLOW CONFIGURATION
# =============================================================================

permissions:
  contents: write
  packages: write
  actions: write
  pull-requests: write
  attestations: write
  id-token: write

on:
  pull_request:
    types: [opened, synchronize, reopened, ready_for_review]
    branches: [main]
    paths:
      - 'openframe/**'
      - 'integrated-tools/**'
      - 'pom.xml'
      - '.github/workflows/**'
      - 'manifests/**'
      - 'scripts/**'

concurrency:
  group: pr-${{ github.head_ref || github.ref }}
  cancel-in-progress: false

env:
  REGISTRY: "ghcr.io"
<<<<<<< HEAD
  ORGANISATION: "flamingo-cx"
  REPOSITORY: "openframe-oss-tenant"
=======
  # 🚀 DYNAMIC: Auto-detects org and repo from GitHub context
  ORGANISATION: ${{ github.repository_owner }}
  REPOSITORY: ${{ github.event.repository.name }}
>>>>>>> 6be7e6eb
  HELM_VALUES_FILE: "scripts/helm-values.yaml"

# =============================================================================
# JOBS
# =============================================================================

jobs:
  changes:
    name: Changes
    uses: ./.github/workflows/changes.yml
    if: github.event_name == 'pull_request' && !github.event.pull_request.draft

  matrix:
    name: Matrix
    uses: ./.github/workflows/matrix.yml
    if: github.event_name == 'pull_request' && !github.event.pull_request.draft


  build_java:
    name: "Build Java: ${{ matrix.name }}"
    needs: [changes, matrix]
    runs-on: ubuntu-latest
    if: github.event_name == 'pull_request' && !github.event.pull_request.draft
    strategy:
      fail-fast: false
      matrix:
        include: ${{ fromJson(needs.matrix.outputs.matrix_java) }}
    steps:
      - name: Checkout
        if: contains(needs.changes.outputs[matrix.name], 'true')
        uses: actions/checkout@v4
        with:
          fetch-depth: 2

      - name: Set up Maven Central Repository with JDK 21
        if: contains(needs.changes.outputs[matrix.name], 'true')
        uses: actions/setup-java@v4
        with:
          java-version: '21'
          distribution: 'temurin'
          cache: 'maven'
          cache-dependency-path: |
            ${{ matrix.path }}/pom.xml
            **/pom.xml
          check-latest: true

      - name: Cache Maven packages
        if: contains(needs.changes.outputs[matrix.name], 'true')
        uses: actions/cache@v4
        with:
          path: |
            ~/.m2/repository
            ${{ matrix.path }}/target
          key: ${{ runner.os }}-maven-${{ hashFiles('**/pom.xml') }}
          restore-keys: |
            ${{ runner.os }}-maven-

      - name: Build with Maven
        if: contains(needs.changes.outputs[matrix.name], 'true')
        run: mvn clean install -am -Dcompress

      - name: Upload Java artifacts
        if: contains(needs.changes.outputs[matrix.name], 'true')
        uses: actions/upload-artifact@v4
        with:
          name: ${{ matrix.artifact_name }}
          path: |
            ${{ matrix.path }}/target/*.jar
            !${{ matrix.path }}/target/original-*.jar
            !${{ matrix.path }}/target/*-sources.jar
            !${{ matrix.path }}/target/*-javadoc.jar
          retention-days: 1

  build:
    name: "Build image: ${{ matrix.name }}"
    needs: [build_java, matrix, changes]
    runs-on: ubuntu-latest
    if: github.event_name == 'pull_request' && !github.event.pull_request.draft
    strategy:
      fail-fast: false
      matrix:
        include: ${{ fromJson(needs.matrix.outputs.matrix) }}
    steps:
      - name: Checkout
        if: contains(needs.changes.outputs[matrix.name], 'true')
        uses: actions/checkout@v4
        with:
          fetch-depth: 2

      - name: Download Java artifacts
        if: contains(fromJSON(toJSON(matrix.type)), 'java') && matrix.artifact_name != '' && contains(needs.changes.outputs[matrix.name], 'true')
        uses: actions/download-artifact@v4
        with:
          name: ${{ matrix.artifact_name }}
          path: ${{ matrix.path }}/target

      - name: Log in to GitHub Container Registry
        if: contains(needs.changes.outputs[matrix.name], 'true')
        uses: docker/login-action@v3
        with:
          registry: ${{ env.REGISTRY }}
          username: ${{ github.actor }}
          password: ${{ secrets.GITHUB_TOKEN }}

      - name: Set up QEMU
        if: contains(needs.changes.outputs[matrix.name], 'true')
        uses: docker/setup-qemu-action@v3
        with:
          platforms: ${{ matrix.name == 'fleetmdm' && 'linux/amd64' || 'linux/amd64,linux/arm64' }}

      - name: Set up Docker Buildx
        if: contains(needs.changes.outputs[matrix.name], 'true')
        uses: docker/setup-buildx-action@v3

      - name: Convert organization to lowercase
        if: contains(needs.changes.outputs[matrix.name], 'true')
        id: lowercase
        run: |
          echo "org_lower=$(echo '${{ env.ORGANISATION }}' | tr '[:upper:]' '[:lower:]')" >> $GITHUB_OUTPUT
          echo "repo_lower=$(echo '${{ env.REPOSITORY }}' | tr '[:upper:]' '[:lower:]')" >> $GITHUB_OUTPUT

      - name: Generate metadata
        if: contains(needs.changes.outputs[matrix.name], 'true')
        id: meta
        uses: docker/metadata-action@v5
        with:
          images: ${{ env.REGISTRY }}/${{ steps.lowercase.outputs.org_lower }}/${{ steps.lowercase.outputs.repo_lower }}/${{ matrix.name }}
          tags: |
            type=ref,event=tag
            type=raw,value=${{ needs.changes.outputs.commit_sha }}
          labels: |
            org.opencontainers.image.vendor=${{ steps.lowercase.outputs.org_lower }}
            org.opencontainers.image.description=OpenFrame is a platform for building and deploying AI agents.
            org.opencontainers.image.licenses=Creative Commons Attribution-NonCommercial 4.0 International (CC BY-NC 4.0)

      - name: Format build arguments
        if: contains(needs.changes.outputs[matrix.name], 'true')
        id: format_args
        uses: ./.github/steps/docker-format-build-args
        with:
          build_args: ${{ toJSON(matrix.build_args) }}
        env:
          BUILD_ARGS: ${{ steps.format_args.outputs.formatted_args }}

      - name: Build and push image
        if: contains(needs.changes.outputs[matrix.name], 'true')
        id: docker_build
        uses: docker/build-push-action@v6
        with:
          context: ${{ matrix.context || matrix.path }}
          file: ${{ matrix.path }}/Dockerfile
          platforms: ${{ matrix.name == 'fleetmdm' && 'linux/amd64' || 'linux/amd64,linux/arm64' }}
          push: true
          provenance: false
          tags: ${{ steps.meta.outputs.tags }}
          labels: ${{ steps.meta.outputs.labels }}
          build-args: |
            ${{ env.BUILD_ARGS }}


  test:
    name: Run Tests
    needs: [build, changes, matrix]
    runs-on: Linux-x64
    timeout-minutes: 60
    if: github.event_name == 'pull_request' && !github.event.pull_request.draft
    steps:
      - uses: actions/checkout@v4
        with:
          ref: ${{ github.head_ref }}

      - name: Install tools and validate environment
        uses: ./.github/steps/requirements-for-run.sh

      - name: Override helm values
        uses: ./.github/steps/helm-override-image-tags
        with:
          matrix: ${{ needs.matrix.outputs.matrix }}
          changes: ${{ toJSON(needs.changes.outputs) }}
          commit-sha: ${{ needs.changes.outputs.commit_sha }}
          helm-values-file: ${{ env.HELM_VALUES_FILE }}
        
      - name: Override branch name
        run: |
          # Override branch name
          yq eval ".global.repoBranch = \"${{ github.head_ref }}\"" -i "${{ env.HELM_VALUES_FILE }}"
          echo "Updated global.repoBranch to: ${{ github.head_ref }}"

      - name: Override registry
        run: |
          # Override branch name
          yq eval ".registry.docker.server = \"https://index.docker.io/v1/\"" -i "${{ env.HELM_VALUES_FILE }}"
          yq eval ".registry.docker.username = \"${{ secrets.DOCKER_USERNAME }}\"" -i "${{ env.HELM_VALUES_FILE }}"
          yq eval ".registry.docker.password = \"${{ secrets.DOCKER_PASSWORD }}\"" -i "${{ env.HELM_VALUES_FILE }}"
          yq eval ".registry.docker.email = \"dmtkov@flamingo.cx\"" -i "${{ env.HELM_VALUES_FILE }}"
          echo "Updated registry.docker to: ${{ github.head_ref }}"
          cat "${{ env.HELM_VALUES_FILE }}"

      - name: Run environment test script
        env:
          TERM: dumb
        run: |
          ./scripts/run.sh bootstrap

 
  cleanup:
    name: "Cleanup ${{ matrix.name }}"
    needs: [changes, matrix, test]
    runs-on: ubuntu-latest
    if: github.event_name == 'pull_request' && !github.event.pull_request.draft && always()
    strategy:
      fail-fast: false
      matrix:
        include: ${{ fromJson(needs.matrix.outputs.matrix) }}
    steps:
      - uses: actions/checkout@v4
        if: contains(needs.changes.outputs[matrix.name], 'true')

      - name: Login to GitHub Registry
        if: contains(needs.changes.outputs[matrix.name], 'true')
        uses: docker/login-action@v3
        with:
          registry: ${{ env.REGISTRY }}
          username: ${{ github.actor }}
          password: ${{ secrets.GITHUB_TOKEN }}

      - name: Convert repository to lowercase
        if: contains(needs.changes.outputs[matrix.name], 'true')
        id: lowercase
        run: |
          echo "repo_lower=$(echo '${{ env.REPOSITORY }}' | tr '[:upper:]' '[:lower:]')" >> $GITHUB_OUTPUT
      
      - name: Delete the CI tag
        if: contains(needs.changes.outputs[matrix.name], 'true')
        uses: dataaxiom/ghcr-cleanup-action@v1
        continue-on-error: true
        with:
          package: ${{ steps.lowercase.outputs.repo_lower }}/${{ matrix.name }}
          delete-ghost-images: true
          delete-tags: ${{ needs.changes.outputs.commit_sha }}
          exclude-tags: latest

  final-checks:
    name: Final tests
    needs: [test]
    runs-on: ubuntu-latest
    if: github.event_name == 'pull_request' && !github.event.pull_request.draft
    steps:
      - name: Checkout
        uses: actions/checkout@v4
      
      - name: Verify values are clean
        run: |
          [ -f "$HELM_VALUES_FILE" ] || { echo "Error: $HELM_VALUES_FILE not found"; exit 1; }
          [ ! -s "$HELM_VALUES_FILE" ] || { echo "Error: $HELM_VALUES_FILE is not empty"; cat "$HELM_VALUES_FILE"; exit 1; }
          echo "$HELM_VALUES_FILE is empty"<|MERGE_RESOLUTION|>--- conflicted
+++ resolved
@@ -30,14 +30,8 @@
 
 env:
   REGISTRY: "ghcr.io"
-<<<<<<< HEAD
-  ORGANISATION: "flamingo-cx"
-  REPOSITORY: "openframe-oss-tenant"
-=======
-  # 🚀 DYNAMIC: Auto-detects org and repo from GitHub context
   ORGANISATION: ${{ github.repository_owner }}
   REPOSITORY: ${{ github.event.repository.name }}
->>>>>>> 6be7e6eb
   HELM_VALUES_FILE: "scripts/helm-values.yaml"
 
 # =============================================================================

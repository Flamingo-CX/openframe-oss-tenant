--- conflicted
+++ resolved
@@ -23,11 +23,8 @@
       - '.github/**'
       - 'manifests/**'
       - 'scripts/**'
-<<<<<<< HEAD
       - 'client/**'
-=======
       - 'cli/**'
->>>>>>> 89336d73
 
 concurrency:
   group: pr-${{ github.head_ref || github.ref }}
@@ -184,15 +181,11 @@
         with:
           images: ${{ env.REGISTRY }}/${{ env.ORGANISATION }}/${{ env.REPOSITORY }}/${{ matrix.name }}
           tags: |
-<<<<<<< HEAD
+            type=ref,event=tag
+            type=raw,value=${{ needs.changes.outputs.test_commit_sha }}
             type=sha,prefix={{branch}}-
-            type=raw,value=${{ needs.changes.outputs.commit_sha }}
             type=raw,value=${{ needs.changes.outputs.timestamp_tag }}
             type=raw,value=latest,enable={{is_default_branch}}
-=======
-            type=ref,event=tag
-            type=raw,value=${{ needs.changes.outputs.test_commit_sha }}
->>>>>>> 89336d73
           labels: |
             org.opencontainers.image.vendor=${{ env.ORGANISATION }}
             org.opencontainers.image.description=OpenFrame is a platform for building and deploying AI agents.
@@ -274,7 +267,7 @@
 
   test_client:
     name: "Test Rust Client"
-    needs: [changes]
+    needs: [changes, matrix]
     runs-on: ubuntu-latest
     if: github.event_name == 'pull_request' && !github.event.pull_request.draft && contains(needs.changes.outputs.client, 'true')
     steps:

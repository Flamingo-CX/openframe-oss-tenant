name: OpenFrame Integration Tests

# =============================================================================
# WORKFLOW CONFIGURATION
# =============================================================================

permissions:
  contents: write
  packages: write
  actions: write
  pull-requests: write
  attestations: write
  id-token: write

on:
  pull_request:
    types: [opened, synchronize, reopened, ready_for_review]
    branches: [main]
    paths:
      - 'openframe/**'
      - 'integrated-tools/**'
      - 'pom.xml'
      - '.github/**'
      - 'manifests/**'
      - 'scripts/**'
      - 'client/**'
      - 'cli/**'

concurrency:
  group: pr-${{ github.head_ref || github.ref }}
  cancel-in-progress: false

env:
  REGISTRY: "ghcr.io"
  ORGANISATION: ${{ github.repository_owner }}
  REPOSITORY: ${{ github.event.repository.name }}
  HELM_VALUES_FILE: "scripts/helm-values.yaml"

# =============================================================================
# JOBS
# =============================================================================

jobs:
  changes:
    name: Changes
    uses: ./.github/workflows/changes.yml
    if: github.event_name == 'pull_request' && !github.event.pull_request.draft

  matrix:
    name: Matrix
    uses: ./.github/workflows/matrix.yml
    if: github.event_name == 'pull_request' && !github.event.pull_request.draft

  build_java:
    name: "Build Java: ${{ matrix.name }}"
    needs: [changes, matrix]
    runs-on: ubuntu-latest
    if: github.event_name == 'pull_request' && !github.event.pull_request.draft
    strategy:
      fail-fast: false
      matrix:
        include: ${{ fromJson(needs.matrix.outputs.matrix_java) }}
    steps:
      - name: Checkout
        if: contains(needs.changes.outputs[matrix.name], 'true')
        uses: actions/checkout@v4
        with:
          fetch-depth: 2

      - name: Set up Maven Central Repository with JDK 21
        if: contains(needs.changes.outputs[matrix.name], 'true')
        uses: actions/setup-java@v4
        with:
          java-version: '21'
          distribution: 'temurin'
          cache: 'maven'
          cache-dependency-path: '**/pom.xml'  # Simplified pattern
          check-latest: true

      - name: Build with Maven
        if: contains(needs.changes.outputs[matrix.name], 'true')
        run: |
          mvn clean install \
            -pl ${{ matrix.path }} \
            -am \
            -Dcompress \
            --threads 2C \
            --batch-mode \
            --no-transfer-progress \
<<<<<<< HEAD
            -Dmaven.javadoc.skip=true \
            -DskipTests=false \
            -s .mvn/settings.xml
=======
            -Dmaven.javadoc.skip=true
>>>>>>> fe8bfc20

      - name: Upload Java artifacts
        if: contains(needs.changes.outputs[matrix.name], 'true')
        uses: actions/upload-artifact@v4
        with:
          name: ${{ matrix.artifact_name }}
          path: |
            ${{ matrix.path }}/target/*.jar
            !${{ matrix.path }}/target/original-*.jar
            !${{ matrix.path }}/target/*-sources.jar
            !${{ matrix.path }}/target/*-javadoc.jar
          retention-days: 1

  build_images:
    name: "Build image: ${{ matrix.name }}"
    needs: [build_java, matrix, changes]
    runs-on: ubuntu-latest
    if: github.event_name == 'pull_request' && !github.event.pull_request.draft
    strategy:
      fail-fast: false
      matrix:
        include: ${{ fromJson(needs.matrix.outputs.matrix) }}
    steps:
      - name: Checkout
        if: contains(needs.changes.outputs[matrix.name], 'true')
        uses: actions/checkout@v4
        with:
          fetch-depth: 2

      - name: Download Java artifacts
        if: |
          contains(fromJSON(toJSON(matrix.type)), 'java') && 
          matrix.artifact_name != '' && 
          contains(needs.changes.outputs[matrix.name], 'true')
        uses: actions/download-artifact@v4
        with:
          name: ${{ matrix.artifact_name }}
          path: ${{ matrix.path }}/target

      - name: Log in to GitHub Container Registry
        if: contains(needs.changes.outputs[matrix.name], 'true')
        uses: docker/login-action@v3
        with:
          registry: ${{ env.REGISTRY }}
          username: ${{ github.actor }}
          password: ${{ secrets.GITHUB_TOKEN }}

      - name: Set up QEMU
        if: contains(needs.changes.outputs[matrix.name], 'true')
        uses: docker/setup-qemu-action@v3
        with:
          platforms: ${{ matrix.name == 'fleetmdm' && 'linux/amd64' || 'linux/amd64,linux/arm64' }}

      - name: Set up Docker Buildx
        if: contains(needs.changes.outputs[matrix.name], 'true')
        uses: docker/setup-buildx-action@v3

      - name: Generate metadata
        if: contains(needs.changes.outputs[matrix.name], 'true')
        id: meta
        uses: docker/metadata-action@v5
        with:
          images: ${{ env.REGISTRY }}/${{ env.ORGANISATION }}/${{ env.REPOSITORY }}/${{ matrix.name }}
          tags: |
            type=ref,event=tag
            type=raw,value=${{ needs.changes.outputs.test_commit_sha }}
            type=raw,value=${{ needs.changes.outputs.timestamp_tag }}
          labels: |
            org.opencontainers.image.vendor=${{ env.ORGANISATION }}
            org.opencontainers.image.description=OpenFrame is a platform for building and deploying AI agents.
            org.opencontainers.image.licenses=Creative Commons Attribution-NonCommercial 4.0 International (CC BY-NC 4.0)
            org.opencontainers.image.source=${{ github.server_url }}/${{ github.repository }}

      - name: Format build arguments
        if: contains(needs.changes.outputs[matrix.name], 'true')
        id: format_args
        uses: ./.github/steps/docker-format-build-args
        with:
          build_args: ${{ toJSON(matrix.build_args) }}
        env:
          BUILD_ARGS: ${{ steps.format_args.outputs.formatted_args }}

      - name: Build and push image
        if: contains(needs.changes.outputs[matrix.name], 'true')
        id: docker_build
        uses: docker/build-push-action@v6
        with:
          context: ${{ matrix.context || matrix.path }}
          file: ${{ matrix.path }}/Dockerfile
          platforms: ${{ matrix.name == 'fleetmdm' && 'linux/amd64' || 'linux/amd64,linux/arm64' }}
          push: true
          provenance: false
          tags: ${{ steps.meta.outputs.tags }}
          labels: ${{ steps.meta.outputs.labels }}
          build-args: |
            ${{ env.BUILD_ARGS }}
          cache-from: |
            type=gha,scope=${{ matrix.name }}
            type=registry,ref=${{ env.REGISTRY }}/${{ env.ORGANISATION }}/${{ env.REPOSITORY }}/${{ matrix.name }}:buildcache
          cache-to: |
            type=gha,scope=${{ matrix.name }},mode=max
            type=registry,ref=${{ env.REGISTRY }}/${{ env.ORGANISATION }}/${{ env.REPOSITORY }}/${{ matrix.name }}:buildcache,mode=max

  test:
    name: Run Tests
    needs: [build_images, changes, matrix]
    runs-on: Linux-x64
    timeout-minutes: 60
    if: github.event_name == 'pull_request' && !github.event.pull_request.draft
    steps:
      - uses: actions/checkout@v4
        with:
          ref: ${{ github.head_ref }}

      - name: Install tools and validate environment
        uses: ./.github/steps/requirements-for-run.sh

      - name: Override helm values
        uses: ./.github/steps/helm-override-image-tags
        with:
          matrix: ${{ needs.matrix.outputs.matrix }}
          changes: ${{ toJSON(needs.changes.outputs) }}
          commit-sha: ${{ needs.changes.outputs.test_commit_sha }}
          helm-values-file: ${{ env.HELM_VALUES_FILE }}
        
      - name: Override branch name
        run: |
          # Override branch name
          yq eval ".global.repoBranch = \"${{ github.head_ref }}\"" -i "${{ env.HELM_VALUES_FILE }}"
          echo "Updated global.repoBranch to: ${{ github.head_ref }}"

      - name: Override registry
        run: |
          # Override branch name
          yq eval ".registry.docker.server = \"https://index.docker.io/v1/\"" -i "${{ env.HELM_VALUES_FILE }}"
          yq eval ".registry.docker.username = \"${{ secrets.DOCKER_USERNAME }}\"" -i "${{ env.HELM_VALUES_FILE }}"
          yq eval ".registry.docker.password = \"${{ secrets.DOCKER_PASSWORD }}\"" -i "${{ env.HELM_VALUES_FILE }}"
          yq eval ".registry.docker.email = \"dmtkov@flamingo.cx\"" -i "${{ env.HELM_VALUES_FILE }}"
          echo "Updated registry.docker to: ${{ github.head_ref }}"
          cat "${{ env.HELM_VALUES_FILE }}"

      - name: Run environment test script
        env:
          TERM: dumb
        run: |
          ./scripts/run.sh bootstrap

  test_client:
    name: "Test Rust Client"
    needs: [changes, matrix]
    runs-on: ubuntu-latest
    if: github.event_name == 'pull_request' && !github.event.pull_request.draft && contains(needs.changes.outputs.client, 'true')
    steps:
      - name: Checkout
        uses: actions/checkout@v4
        with:
          fetch-depth: 2

      - name: Setup Rust
        uses: dtolnay/rust-toolchain@stable
        with:
          override: true
          components: rustfmt, clippy

      # Enhanced Rust caching
      - name: Cache Rust dependencies
        uses: Swatinem/rust-cache@v2
        with:
          workspaces: client
          prefix-key: "v1-rust"
          shared-key: ${{ matrix.target }}
          cache-targets: true
          cache-on-failure: true

      - name: Run lint
        working-directory: client
        run: |
          make lint
        continue-on-error: true

      - name: Run clippy
        working-directory: client
        run: |
          make clippy
        continue-on-error: true

## Disabled as for now
 #     # Run tests only for native builds to save time
 #     - name: Test client
 #       working-directory: client
 #       run: |
 #         if command -v make >/dev/null 2>&1; then
 #           make test
 #         else
 #           cargo test --release
 #         fi

  cleanup:
    name: "Cleanup ${{ matrix.name }}"
    needs: [changes, matrix, test]
    runs-on: ubuntu-latest
    if: github.event_name == 'pull_request' && !github.event.pull_request.draft && always()
    strategy:
      fail-fast: false
      matrix:
        include: ${{ fromJson(needs.matrix.outputs.matrix) }}
    steps:
      - uses: actions/checkout@v4
        if: contains(needs.changes.outputs[matrix.name], 'true')

      - name: Login to GitHub Registry
        if: contains(needs.changes.outputs[matrix.name], 'true')
        uses: docker/login-action@v3
        with:
          registry: ${{ env.REGISTRY }}
          username: ${{ github.actor }}
          password: ${{ github.token }}
      
      - name: Delete the CI tag
        if: contains(needs.changes.outputs[matrix.name], 'true')
        uses: dataaxiom/ghcr-cleanup-action@v1
        continue-on-error: true
        with:
          package: ${{ env.REPOSITORY }}/${{ matrix.name }}
          delete-ghost-images: true
          delete-tags: ${{ needs.changes.outputs.test_commit_sha }}
          exclude-tags: latest

  final-checks:
    name: Final tests
    needs: [test]
    runs-on: ubuntu-latest
    if: github.event_name == 'pull_request' && !github.event.pull_request.draft
    steps:
      - name: Checkout
        uses: actions/checkout@v4
      
      - name: Verify values are clean
        run: |
          [ -f "$HELM_VALUES_FILE" ] || { echo "Error: $HELM_VALUES_FILE not found"; exit 1; }
          [ ! -s "$HELM_VALUES_FILE" ] || { echo "Error: $HELM_VALUES_FILE is not empty"; cat "$HELM_VALUES_FILE"; exit 1; }
          echo "$HELM_VALUES_FILE is empty"<|MERGE_RESOLUTION|>--- conflicted
+++ resolved
@@ -85,15 +85,10 @@
             -am \
             -Dcompress \
             --threads 2C \
-            --batch-mode \
             --no-transfer-progress \
-<<<<<<< HEAD
             -Dmaven.javadoc.skip=true \
             -DskipTests=false \
             -s .mvn/settings.xml
-=======
-            -Dmaven.javadoc.skip=true
->>>>>>> fe8bfc20
 
       - name: Upload Java artifacts
         if: contains(needs.changes.outputs[matrix.name], 'true')

name: Generate Changes

on:
  workflow_call:
    outputs:      
<<<<<<< HEAD
      core: 
        value: ${{ jobs.changes.outputs.core }}
      data: 
        value: ${{ jobs.changes.outputs.data }}
      api: 
        value: ${{ jobs.changes.outputs.api }}
      external-api: 
        value: ${{ jobs.changes.outputs.external-api }}
      client: 
        value: ${{ jobs.changes.outputs.client }}
      config: 
        value: ${{ jobs.changes.outputs.config }}
      gateway: 
        value: ${{ jobs.changes.outputs.gateway }}
      management: 
        value: ${{ jobs.changes.outputs.management }}
      stream: 
        value: ${{ jobs.changes.outputs.stream }}
=======
      openframe-core: 
        value: ${{ jobs.changes.outputs.openframe-core }}
      openframe-data: 
        value: ${{ jobs.changes.outputs.openframe-data }}
      openframe-jwt: 
        value: ${{ jobs.changes.outputs.openframe-jwt }}
      openframe-api: 
        value: ${{ jobs.changes.outputs.openframe-api }}
      openframe-client: 
        value: ${{ jobs.changes.outputs.openframe-client }}
      openframe-config: 
        value: ${{ jobs.changes.outputs.openframe-config }}
      openframe-gateway: 
        value: ${{ jobs.changes.outputs.openframe-gateway }}
      openframe-management: 
        value: ${{ jobs.changes.outputs.openframe-management }}
      openframe-stream: 
        value: ${{ jobs.changes.outputs.openframe-stream }}
      openframe-ui: 
        value: ${{ jobs.changes.outputs.openframe-ui }}
>>>>>>> 8d584cd6
      mongodb: 
        value: ${{ jobs.changes.outputs.mongodb }}
      cassandra: 
        value: ${{ jobs.changes.outputs.cassandra }}
      authentik-postgresql: 
        value: ${{ jobs.changes.outputs.authentik-postgresql }}
      tactical-frontend: 
        value: ${{ jobs.changes.outputs.tactical-frontend }}
      tactical-nginx: 
        value: ${{ jobs.changes.outputs.tactical-nginx }}
      tactical-backend: 
        value: ${{ jobs.changes.outputs.tactical-backend }}
      tactical-nats: 
        value: ${{ jobs.changes.outputs.tactical-nats }}
      tactical-websockets: 
        value: ${{ jobs.changes.outputs.tactical-websockets }}
      tactical-celery: 
        value: ${{ jobs.changes.outputs.tactical-celery }}
      tactical-celerybeat: 
        value: ${{ jobs.changes.outputs.tactical-celerybeat }}
      fleetmdm: 
        value: ${{ jobs.changes.outputs.fleetmdm }}
      meshcentral: 
        value: ${{ jobs.changes.outputs.meshcentral }}
      timestamp: 
        value: ${{ jobs.changes.outputs.timestamp }}
      timestamp_tag: 
        value: ${{ jobs.changes.outputs.timestamp_tag }}
      commit_sha: 
        value: ${{ jobs.changes.outputs.commit_sha }}

jobs:
  changes:
    name: Changes check
    runs-on: ubuntu-latest
    outputs:
<<<<<<< HEAD
      core: ${{ steps.filter.outputs.core }}
      data: ${{ steps.filter.outputs.data }}
      api: ${{ steps.filter.outputs.api }}
      external-api: ${{ steps.filter.outputs.external-api }}
      client: ${{ steps.filter.outputs.client }}
      config: ${{ steps.filter.outputs.config }}
      gateway: ${{ steps.filter.outputs.gateway }}
      management: ${{ steps.filter.outputs.management }}
      stream: ${{ steps.filter.outputs.stream }}
=======
      openframe-core: ${{ steps.filter.outputs.openframe-core }}
      openframe-data: ${{ steps.filter.outputs.openframe-data }}
      openframe-jwt: ${{ steps.filter.outputs.openframe-jwt }}
      openframe-api: ${{ steps.filter.outputs.openframe-api }}
      openframe-client: ${{ steps.filter.outputs.openframe-client }}
      openframe-config: ${{ steps.filter.outputs.openframe-config }}
      openframe-gateway: ${{ steps.filter.outputs.openframe-gateway }}
      openframe-management: ${{ steps.filter.outputs.openframe-management }}
      openframe-stream: ${{ steps.filter.outputs.openframe-stream }}
      openframe-ui: ${{ steps.filter.outputs.openframe-ui }}
>>>>>>> 8d584cd6
      mongodb: ${{ steps.filter.outputs.mongodb }}
      cassandra: ${{ steps.filter.outputs.cassandra }}
      authentik-postgresql: ${{ steps.filter.outputs.authentik-postgresql }}
      tactical-frontend: ${{ steps.filter.outputs.tactical-frontend }}
      tactical-nginx: ${{ steps.filter.outputs.tactical-nginx }}
      tactical-backend: ${{ steps.filter.outputs.tactical-backend }}
      tactical-nats: ${{ steps.filter.outputs.tactical-nats }}
      tactical-websockets: ${{ steps.filter.outputs.tactical-websockets }}
      tactical-celery: ${{ steps.filter.outputs.tactical-celery }}
      tactical-celerybeat: ${{ steps.filter.outputs.tactical-celerybeat }}
      fleetmdm: ${{ steps.filter.outputs.fleetmdm }}
      meshcentral: ${{ steps.filter.outputs.meshcentral }}
      timestamp: ${{ steps.setup_env.outputs.timestamp }}
      timestamp_tag: ${{ steps.setup_env.outputs.timestamp_tag }}
      commit_sha: ${{ steps.setup_env.outputs.commit_sha }}
    steps:
      - uses: actions/checkout@v4
        with:
          fetch-depth: 2

      - name: Set up environment
        id: setup_env
        run: |
          echo "timestamp=$(date +%s)" >> $GITHUB_OUTPUT
          echo "timestamp_tag=$(date +%d%m%Y%H%M)" >> $GITHUB_OUTPUT
          echo "commit_sha=${GITHUB_SHA::8}" >> $GITHUB_OUTPUT

      - uses: dorny/paths-filter@v2
        id: filter
        with:
          filters: |
            openframe-core:
              - './openframe/libs/openframe-core/**'
            openframe-data:
              - './openframe/libs/openframe-data/**'
            openframe-jwt:
              - './openframe/libs/openframe-jwt/**'
            openframe-api:
              - './openframe/services/openframe-api/**'
<<<<<<< HEAD
            external-api:
              - './openframe/services/external-api/**'
            client:
=======
            openframe-client:
>>>>>>> 8d584cd6
              - './openframe/services/openframe-client/**'
            openframe-config:
              - './openframe/services/openframe-config/**'
            openframe-gateway:
              - './openframe/services/openframe-gateway/**'
            openframe-management:
              - './openframe/services/openframe-management/**'
            openframe-stream:
              - './openframe/services/openframe-stream/**'
            openframe-ui:
              - './openframe/services/openframe-ui/**'
            authentik-postgresql:
              - './integrated-tools/authentik/postgresql/**'
            tactical-frontend:
              - './integrated-tools/tactical-rmm/tactical-frontend/**'
              - './integrated-tools/tactical-rmm/shared/**'
            tactical-nginx:
              - './integrated-tools/tactical-rmm/tactical-nginx/**'
              - './integrated-tools/tactical-rmm/shared/**'
            tactical-backend:
              - './integrated-tools/tactical-rmm/tactical-base/**'
              - './integrated-tools/tactical-rmm/shared/**'
            tactical-nats:
              - './integrated-tools/tactical-rmm/tactical-base/**'
              - './integrated-tools/tactical-rmm/shared/**'
            tactical-websockets:
              - './integrated-tools/tactical-rmm/tactical-base/**'
              - './integrated-tools/tactical-rmm/shared/**'
            tactical-celery:
              - './integrated-tools/tactical-rmm/tactical-base/**'
              - './integrated-tools/tactical-rmm/shared/**'
            tactical-celerybeat:
              - './integrated-tools/tactical-rmm/tactical-base/**'
              - './integrated-tools/tactical-rmm/shared/**'
            fleetmdm:
              - './integrated-tools/fleetmdm/**'
            meshcentral:
              - './integrated-tools/meshcentral/server/**'<|MERGE_RESOLUTION|>--- conflicted
+++ resolved
@@ -3,26 +3,6 @@
 on:
   workflow_call:
     outputs:      
-<<<<<<< HEAD
-      core: 
-        value: ${{ jobs.changes.outputs.core }}
-      data: 
-        value: ${{ jobs.changes.outputs.data }}
-      api: 
-        value: ${{ jobs.changes.outputs.api }}
-      external-api: 
-        value: ${{ jobs.changes.outputs.external-api }}
-      client: 
-        value: ${{ jobs.changes.outputs.client }}
-      config: 
-        value: ${{ jobs.changes.outputs.config }}
-      gateway: 
-        value: ${{ jobs.changes.outputs.gateway }}
-      management: 
-        value: ${{ jobs.changes.outputs.management }}
-      stream: 
-        value: ${{ jobs.changes.outputs.stream }}
-=======
       openframe-core: 
         value: ${{ jobs.changes.outputs.openframe-core }}
       openframe-data: 
@@ -31,6 +11,8 @@
         value: ${{ jobs.changes.outputs.openframe-jwt }}
       openframe-api: 
         value: ${{ jobs.changes.outputs.openframe-api }}
+      external-api: 
+        value: ${{ jobs.changes.outputs.external-api }}
       openframe-client: 
         value: ${{ jobs.changes.outputs.openframe-client }}
       openframe-config: 
@@ -43,7 +25,6 @@
         value: ${{ jobs.changes.outputs.openframe-stream }}
       openframe-ui: 
         value: ${{ jobs.changes.outputs.openframe-ui }}
->>>>>>> 8d584cd6
       mongodb: 
         value: ${{ jobs.changes.outputs.mongodb }}
       cassandra: 
@@ -80,28 +61,17 @@
     name: Changes check
     runs-on: ubuntu-latest
     outputs:
-<<<<<<< HEAD
-      core: ${{ steps.filter.outputs.core }}
-      data: ${{ steps.filter.outputs.data }}
-      api: ${{ steps.filter.outputs.api }}
-      external-api: ${{ steps.filter.outputs.external-api }}
-      client: ${{ steps.filter.outputs.client }}
-      config: ${{ steps.filter.outputs.config }}
-      gateway: ${{ steps.filter.outputs.gateway }}
-      management: ${{ steps.filter.outputs.management }}
-      stream: ${{ steps.filter.outputs.stream }}
-=======
       openframe-core: ${{ steps.filter.outputs.openframe-core }}
       openframe-data: ${{ steps.filter.outputs.openframe-data }}
       openframe-jwt: ${{ steps.filter.outputs.openframe-jwt }}
       openframe-api: ${{ steps.filter.outputs.openframe-api }}
+      external-api: ${{ steps.filter.outputs.external-api }}
       openframe-client: ${{ steps.filter.outputs.openframe-client }}
       openframe-config: ${{ steps.filter.outputs.openframe-config }}
       openframe-gateway: ${{ steps.filter.outputs.openframe-gateway }}
       openframe-management: ${{ steps.filter.outputs.openframe-management }}
       openframe-stream: ${{ steps.filter.outputs.openframe-stream }}
       openframe-ui: ${{ steps.filter.outputs.openframe-ui }}
->>>>>>> 8d584cd6
       mongodb: ${{ steps.filter.outputs.mongodb }}
       cassandra: ${{ steps.filter.outputs.cassandra }}
       authentik-postgresql: ${{ steps.filter.outputs.authentik-postgresql }}
@@ -141,13 +111,9 @@
               - './openframe/libs/openframe-jwt/**'
             openframe-api:
               - './openframe/services/openframe-api/**'
-<<<<<<< HEAD
             external-api:
               - './openframe/services/external-api/**'
-            client:
-=======
             openframe-client:
->>>>>>> 8d584cd6
               - './openframe/services/openframe-client/**'
             openframe-config:
               - './openframe/services/openframe-config/**'

--- conflicted
+++ resolved
@@ -105,34 +105,19 @@
                 v-tooltip.top="'Run Script'"
                 @click="runScript(data)" 
               />
-<<<<<<< HEAD
-              <Button 
-                v-if="data.script_type === 'builtin'"
-=======
               <OFButton 
->>>>>>> dc58dada
                 icon="pi pi-eye" 
                 class="p-button-text p-button-sm" 
                 v-tooltip.top="'View Script'"
                 @click="viewScript(data)" 
               />
-<<<<<<< HEAD
-              <Button 
-                v-if="data.script_type === 'userdefined'"
-=======
               <OFButton 
->>>>>>> dc58dada
                 icon="pi pi-pencil" 
                 class="p-button-text p-button-sm" 
                 v-tooltip.top="'Edit Script'"
                 @click="editScript(data)" 
               />
-<<<<<<< HEAD
-              <Button 
-                v-if="data.script_type === 'userdefined'"
-=======
               <OFButton 
->>>>>>> dc58dada
                 icon="pi pi-trash" 
                 class="p-button-text p-button-sm p-button-danger" 
                 v-tooltip.top="'Delete Script'"
@@ -145,17 +130,6 @@
     </div>
 
     <!-- Add/Edit Script Dialog -->
-<<<<<<< HEAD
-    <ScriptDialog
-      v-model:visible="showAddScriptDialog"
-      :is-edit-mode="isEditMode"
-      :loading="submitting"
-      :initial-script="selectedScript"
-      :script-type="selectedScript?.script_type"
-      @save="saveScript"
-      @cancel="hideDialog"
-    />
-=======
     <Dialog 
       v-model:visible="showAddScriptDialog" 
       :style="{ width: '800px' }" 
@@ -238,7 +212,6 @@
         </div>
       </template>
     </Dialog>
->>>>>>> dc58dada
 
     <!-- Run Script Dialog -->
     <Dialog 
@@ -325,19 +298,7 @@
 </template>
 
 <script setup lang="ts">
-<<<<<<< HEAD
-import { ref, onMounted, computed } from "@vue/runtime-core";
-import Column from 'primevue/column';
-import Button from 'primevue/button';
-import Dialog from 'primevue/dialog';
-import InputText from 'primevue/inputtext';
-import Textarea from 'primevue/textarea';
-import Dropdown from 'primevue/dropdown';
-import MultiSelect from 'primevue/multiselect';
-import Tag from 'primevue/tag';
-=======
 import { ref, onMounted } from "vue";
->>>>>>> dc58dada
 import { FilterMatchMode } from "primevue/api";
 import { restClient } from "../../apollo/apolloClient";
 import { ConfigService } from "../../config/config.service";
@@ -345,11 +306,6 @@
 import ModuleHeader from "../../components/shared/ModuleHeader.vue";
 import SearchBar from '../../components/shared/SearchBar.vue';
 import ModuleTable from '../../components/shared/ModuleTable.vue';
-<<<<<<< HEAD
-import InputNumber from 'primevue/inputnumber';
-import Checkbox from 'primevue/checkbox';
-import ScriptDialog from '../../components/shared/ScriptDialog.vue';
-=======
 // Import from our new UI component library
 import { 
   OFButton, 
@@ -361,7 +317,6 @@
   Tag,
   ScriptEditor 
 } from "../../components/ui";
->>>>>>> dc58dada
 
 interface Script {
   id: string;

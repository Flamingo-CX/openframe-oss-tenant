--- conflicted
+++ resolved
@@ -12,10 +12,7 @@
 <script setup lang="ts">
 import { ref } from 'vue';
 import { onMounted, onBeforeUnmount, watch } from '@vue/runtime-core';
-<<<<<<< HEAD
-=======
 import * as monaco from 'monaco-editor';
->>>>>>> 4138412c
 
 const props = defineProps({
   id: {

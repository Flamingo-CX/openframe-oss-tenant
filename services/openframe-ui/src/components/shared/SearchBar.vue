--- conflicted
+++ resolved
@@ -35,51 +35,6 @@
 }
 </script>
 
-<<<<<<< HEAD
-<style scoped>
-.search-bar {
-  width: 100%;
-  height: 100%;
-}
-
-:deep(.p-inputgroup) {
-  height: 100%;
-  background: var(--surface-section);
-  border-radius: 6px;
-  box-shadow: none;
-}
-
-:deep(.p-inputgroup-addon) {
-  background: var(--surface-section);
-  border: none;
-  padding: 0.75rem;
-  display: flex;
-  align-items: center;
-  justify-content: center;
-}
-
-:deep(.p-inputgroup .p-inputtext) {
-  background: var(--surface-section);
-  border: none;
-  padding: 0.75rem 1rem;
-  height: 100%;
-}
-
-:deep(.p-inputgroup .p-inputtext:focus) {
-  box-shadow: none;
-  border: none;
-  outline: none;
-}
-
-:deep(.p-inputgroup-addon:first-child) {
-  border-top-right-radius: 0;
-  border-bottom-right-radius: 0;
-}
-
-:deep(.p-inputgroup .p-inputtext:last-child) {
-  border-top-left-radius: 0;
-  border-bottom-left-radius: 0;
-=======
 <style>
 .of-search-bar {
   width: 30rem;
@@ -89,6 +44,5 @@
 
 .of-search-bar .p-inputgroup {
   box-shadow: var(--card-shadow);
->>>>>>> dc58dada
 }
 </style>       
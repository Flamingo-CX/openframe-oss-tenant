import { defineStore } from 'pinia'
import { ref } from 'vue'
import { OAuthError } from '@/errors/OAuthError'
<<<<<<< HEAD
import { AuthService } from '@/services/AuthService'
=======
import { ConfigService } from '@/config/config.service'
>>>>>>> 8d6ebfee

export interface TokenResponse {
  access_token: string;
  refresh_token: string;
  token_type: string;
  expires_in: number;
  scope: string;
}

<<<<<<< HEAD
export const useAuthStore = defineStore('auth', {
  state: () => ({
    isAuthenticated: false,
    loading: false,
    error: null as string | null
  }),
  actions: {
    setAuthenticated(isAuthenticated: boolean) {
      this.isAuthenticated = isAuthenticated;
    },
    setLoading(loading: boolean) {
      this.loading = loading;
    },
    setError(error: string | null) {
      this.error = error;
    },
    async login(email: string, password: string) {
      try {
        this.setLoading(true);
        this.setError(null);
        const response = await AuthService.login({ email, password });
        this.setAuthenticated(true);
        return response;
      } catch (error) {
        this.setError(error instanceof Error ? error.message : 'Login failed');
        throw error;
      } finally {
        this.setLoading(false);
      }
    },
    async register(email: string, password: string, firstName?: string, lastName?: string) {
      try {
        this.setLoading(true);
        this.setError(null);
        const response = await AuthService.register({ 
          email, 
          password, 
          firstName, 
          lastName,
          confirmPassword: password 
        });
        this.setAuthenticated(true);
        return response;
      } catch (error) {
        this.setError(error instanceof Error ? error.message : 'Registration failed');
        throw error;
      } finally {
        this.setLoading(false);
=======
export const useAuthStore = defineStore('auth', () => {
  const isAuthenticated = ref(false)
  const config = ConfigService.getInstance()

  async function login(email: string, password: string): Promise<TokenResponse> {
    try {
      // Clear any stale refresh flags
      localStorage.removeItem('is_refreshing');

      const formData = new URLSearchParams();
      formData.append('grant_type', 'password');
      formData.append('username', email);
      formData.append('password', password);
      formData.append('client_id', config.clientId);
      formData.append('client_secret', config.clientSecret);
      formData.append('scope', 'openid profile email');

      const response = await fetch(`${config.apiUrl}/oauth/token`, {
        method: 'POST',
        headers: {
          'Content-Type': 'application/x-www-form-urlencoded'
        },
        body: formData
      });

      const data = await response.json();
      if (!response.ok) {
        throw new Error(data.error_description || 'Login failed');
      }

      await setTokens(data.access_token, data.refresh_token);
      return data;
    } catch (error) {
      // Also clear refresh flag on error
      localStorage.removeItem('is_refreshing');
      throw error;
    }
  }

  async function refreshToken(refreshToken: string): Promise<TokenResponse> {
    const formData = new URLSearchParams();
    formData.append('grant_type', 'refresh_token');
    formData.append('refresh_token', refreshToken);
    formData.append('client_id', config.clientId);
    formData.append('client_secret', config.clientSecret);

    const response = await fetch(`${config.apiUrl}/oauth/token`, {
      method: 'POST',
      headers: {
        'Content-Type': 'application/x-www-form-urlencoded'
      },
      body: formData
    });

    const data = await response.json();
    if (!response.ok) {
      throw new Error(data.error_description || 'Token refresh failed');
    }

    await setTokens(data.access_token, data.refresh_token);
    return data;
  }

  async function setTokens(accessToken: string, refreshToken: string) {
    localStorage.setItem('access_token', accessToken);
    localStorage.setItem('refresh_token', refreshToken);
    isAuthenticated.value = true;
  }

  async function logout() {
    localStorage.removeItem('access_token');
    localStorage.removeItem('refresh_token');
    isAuthenticated.value = false;
  }

  async function handleAuthError(error: unknown) {
    if (error instanceof Error) {
      if (error.message.includes('token expired')) {
        const storedRefreshToken = localStorage.getItem('refresh_token');
        if (storedRefreshToken) {
          try {
            await refreshToken(storedRefreshToken);
            return true;
          } catch (refreshError) {
            await logout();
            return false;
          }
        }
      }
    }
    return false;
  }

  async function register(email: string, password: string, firstName: string, lastName: string): Promise<TokenResponse> {
    try {
      const credentials = btoa(`${config.clientId}:${config.clientSecret}`);
      const apiUrl = `${config.apiUrl}/oauth/register`;
      console.log('Attempting to register with URL:', apiUrl);
      console.log('Environment variables:', {
        apiUrl: config.apiUrl,
        clientId: config.clientId,
        clientSecret: config.clientSecret
      });

      const response = await fetch(apiUrl, {
        method: 'POST',
        headers: {
          'Content-Type': 'application/json',
          'Authorization': `Basic ${credentials}`
        },
        body: JSON.stringify({
          email,
          password,
          first_name: firstName,
          last_name: lastName
        })
      });

      const data = await response.json();
      if (!response.ok) {
        if (data.error_description) {
          throw new OAuthError(data.error || 'invalid_request', data.error_description);
        } else if (data.message) {
          throw new OAuthError('invalid_request', data.message);
        } else if (data.error) {
          throw new OAuthError(data.error, 'Registration failed');
        } else {
          throw new OAuthError('server_error', 'Registration failed. Please try again.');
        }
>>>>>>> 8d6ebfee
      }
    },
    logout() {
      localStorage.removeItem('access_token');
      localStorage.removeItem('refresh_token');
      this.isAuthenticated = false;
    }
  }
<<<<<<< HEAD
}) 
=======

  return {
    isAuthenticated,
    login,
    register,
    refreshToken,
    setTokens,
    logout,
    handleAuthError
  }
})
>>>>>>> 8d6ebfee
<|MERGE_RESOLUTION|>--- conflicted
+++ resolved
@@ -1,11 +1,7 @@
 import { defineStore } from 'pinia'
 import { ref } from 'vue'
 import { OAuthError } from '@/errors/OAuthError'
-<<<<<<< HEAD
-import { AuthService } from '@/services/AuthService'
-=======
 import { ConfigService } from '@/config/config.service'
->>>>>>> 8d6ebfee
 
 export interface TokenResponse {
   access_token: string;
@@ -15,56 +11,6 @@
   scope: string;
 }
 
-<<<<<<< HEAD
-export const useAuthStore = defineStore('auth', {
-  state: () => ({
-    isAuthenticated: false,
-    loading: false,
-    error: null as string | null
-  }),
-  actions: {
-    setAuthenticated(isAuthenticated: boolean) {
-      this.isAuthenticated = isAuthenticated;
-    },
-    setLoading(loading: boolean) {
-      this.loading = loading;
-    },
-    setError(error: string | null) {
-      this.error = error;
-    },
-    async login(email: string, password: string) {
-      try {
-        this.setLoading(true);
-        this.setError(null);
-        const response = await AuthService.login({ email, password });
-        this.setAuthenticated(true);
-        return response;
-      } catch (error) {
-        this.setError(error instanceof Error ? error.message : 'Login failed');
-        throw error;
-      } finally {
-        this.setLoading(false);
-      }
-    },
-    async register(email: string, password: string, firstName?: string, lastName?: string) {
-      try {
-        this.setLoading(true);
-        this.setError(null);
-        const response = await AuthService.register({ 
-          email, 
-          password, 
-          firstName, 
-          lastName,
-          confirmPassword: password 
-        });
-        this.setAuthenticated(true);
-        return response;
-      } catch (error) {
-        this.setError(error instanceof Error ? error.message : 'Registration failed');
-        throw error;
-      } finally {
-        this.setLoading(false);
-=======
 export const useAuthStore = defineStore('auth', () => {
   const isAuthenticated = ref(false)
   const config = ConfigService.getInstance()
@@ -194,18 +140,15 @@
         } else {
           throw new OAuthError('server_error', 'Registration failed. Please try again.');
         }
->>>>>>> 8d6ebfee
       }
-    },
-    logout() {
-      localStorage.removeItem('access_token');
-      localStorage.removeItem('refresh_token');
-      this.isAuthenticated = false;
+
+      await setTokens(data.access_token, data.refresh_token);
+      return data;
+    } catch (error) {
+      console.error('Registration error:', error);
+      throw error;
     }
   }
-<<<<<<< HEAD
-}) 
-=======
 
   return {
     isAuthenticated,
@@ -216,5 +159,4 @@
     logout,
     handleAuthError
   }
-})
->>>>>>> 8d6ebfee
+})
import { ApolloClient, InMemoryCache, from, Observable } from '@apollo/client/core';
import type { FetchResult } from '@apollo/client/core';
import { onError } from '@apollo/client/link/error';
import { setContext } from '@apollo/client/link/context';
import { createHttpLink } from '@apollo/client/link/http';
import { useAuthStore } from '@/stores/auth';
import { AuthService } from '@/services/AuthService';
import router from '@/router';
import type { IntegratedTool, ToolUrlType, APIKeyType } from '@/types/graphql';
import { ConfigService } from '@/config/config.service';

let isRefreshing = false;
let pendingRequests: Function[] = [];
const config = ConfigService.getInstance();

const resolvePendingRequests = () => {
  pendingRequests.forEach((callback) => callback());
  pendingRequests = [];
};

// Centralized auth error detection
const isAuthError = (error: any): boolean => {
  // Check error message
  const isAuthErrorMessage = error?.message?.includes('Client not found') ||
    error?.message?.includes('invalid_request') ||
    error?.message?.includes('invalid_token') ||
    error?.message?.includes('invalid_grant') ||
    error?.message?.includes('Unauthorized') ||
    error?.message?.includes('Not authenticated');

  // Check error response
  const isAuthErrorResponse = error?.response?.status === 401 ||
    error?.response?.data?.error === 'invalid_request' ||
    error?.response?.data?.error === 'invalid_token' ||
    error?.response?.data?.error === 'invalid_grant' ||
    error?.response?.data?.error_description?.includes('Client not found');

  return isAuthErrorMessage || isAuthErrorResponse;
};

// Core token refresh logic
const refreshAccessToken = async (): Promise<void> => {
  try {
    // If we're already on the login page, don't try to refresh
    if (window.location.pathname === '/login') {
      console.log('⏩ [Auth] Already on login page, skipping refresh');
      throw new Error('Already on login page');
    }

    // Get refresh token
    const refreshToken = localStorage.getItem('refresh_token');
    if (!refreshToken) {
      console.error('❌ [Auth] No refresh token available');
      throw new Error('No refresh token available');
    }

    console.log('📤 [Auth] Making refresh token request...');
    const response = await AuthService.refreshToken(refreshToken);
    console.log('✅ [Auth] Token refresh successful');

    localStorage.setItem('access_token', response.access_token);
    if (response.refresh_token) {
      localStorage.setItem('refresh_token', response.refresh_token);
    }
  } catch (error) {
    console.error('❌ [Auth] Token refresh failed:', error);
    const authStore = useAuthStore();
    await authStore.logout();
    router.push('/login');
    throw error;
  }
};

// Handle auth errors for REST requests
const handleRestAuthError = async <T>(retryCallback: () => Promise<T>): Promise<T> => {
  // Handle concurrent refresh requests
  if (!isRefreshing) {
    console.log('🔄 [Auth] Starting token refresh flow');
    isRefreshing = true;

    try {
      await refreshAccessToken();
      console.log('🔄 [Auth] Resolving pending requests:', pendingRequests.length);
      resolvePendingRequests();
      return await retryCallback();
    } finally {
      console.log('🏁 [Auth] Refresh flow complete');
      isRefreshing = false;
    }
  } else {
    console.log('⏳ [Auth] Token refresh in progress, queueing request');
    return new Promise((resolve, reject) => {
      pendingRequests.push(() => {
        retryCallback().then(resolve).catch(reject);
      });
    });
  }
};

// Handle auth errors for GraphQL requests
const handleGraphQLAuthError = (operation: any, forward: any): Observable<FetchResult> => {
  return new Observable(observer => {
    const retry = async () => {
      try {
        if (!isRefreshing) {
          console.log('🔄 [Auth] Starting token refresh flow');
          isRefreshing = true;

          try {
            await refreshAccessToken();
            console.log('🔄 [Auth] Resolving pending requests:', pendingRequests.length);
            resolvePendingRequests();
          } finally {
            console.log('🏁 [Auth] Refresh flow complete');
            isRefreshing = false;
          }
        } else {
          console.log('⏳ [Auth] Token refresh in progress, queueing request');
          await new Promise(resolve => {
            pendingRequests.push(resolve);
          });
        }

        const result = await new Promise<FetchResult>((resolve, reject) => {
          forward(operation).subscribe({
            next: resolve,
            error: reject,
            complete: () => {}
          });
        });

        observer.next(result);
        observer.complete();
      } catch (error) {
        observer.error(error);
      }
    };

    retry();
    return () => {}; // Cleanup function
  });
};

const httpLink = createHttpLink({
<<<<<<< HEAD
  uri: `${import.meta.env.VITE_API_URL}/graphql`
=======
  uri: `${config.apiUrl}/graphql`,
  credentials: 'include',
  headers: {
    'Content-Type': 'application/json',
  }
>>>>>>> 8d6ebfee
});

const authLink = setContext(async (_, { headers }) => {
  const token = localStorage.getItem('access_token');
  return {
    headers: {
      ...headers,
      authorization: token ? `Bearer ${token}` : '',
    },
  };
});

// GraphQL error handling
const errorLink = onError(({ graphQLErrors, networkError, operation, forward }) => {
  if (graphQLErrors) {
    for (const err of graphQLErrors) {
      console.error('🔴 [GraphQL] Error:', err);

      if (err.extensions?.code === 'UNAUTHENTICATED' ||
          err.message.includes('Unauthorized') ||
          err.message.includes('unauthorized')) {
        return handleGraphQLAuthError(operation, forward);
      }
    }
  }

  if (networkError) {
    console.error('🔴 [Network] Error:', networkError);
    if (isAuthError(networkError)) {
      return handleGraphQLAuthError(operation, forward);
    }
  }
});

// Create Apollo Client
export const apolloClient = new ApolloClient({
  link: from([errorLink, authLink, httpLink]),
  cache: new InMemoryCache({
    typePolicies: {
      IntegratedTool: {
        keyFields: ['id'],
        fields: {
          toolUrls: {
            merge: false
          },
          credentials: {
            merge: true
          }
        }
      }
    }
  }),
  connectToDevTools: true,
  defaultOptions: {
    watchQuery: {
      fetchPolicy: 'network-only',
      nextFetchPolicy: 'network-only',
    },
    query: {
      fetchPolicy: 'network-only',
    },
  },
});

// Clear cache on startup
apolloClient.clearStore();

export default apolloClient;

// REST client with centralized error handling
export const restClient = {
  async request<T = any>(url: string, options: RequestInit = {}): Promise<T> {
    const makeRequest = async () => {
      console.log('📤 [REST] Making request to:', url);
      const token = localStorage.getItem('access_token');
      const defaultHeaders = {
        'Accept': '*/*',
        'Authorization': token ? `Bearer ${token}` : ''
      };

      const headers = {
        ...defaultHeaders,
        ...(options.headers || {})
      };

      const response = await fetch(url, {
        ...options,
        headers
      });

      if (!response.ok) {
        // For error responses, get the text content
        const errorText = await response.text();
        
        console.error('❌ [REST] Request failed:', {
          status: response.status,
          data: errorText
        });

        const error = new Error() as any;
        error.status = response.status;
        error.name = 'ApiError';
        error.response = { 
          status: response.status, 
          data: errorText 
        };
        error.message = errorText || response.statusText;
        
        throw error;
      }

      console.log('✅ [REST] Request successful');
      const data = await response.json();
      console.log('📦 [REST] Response data:', data);
      return data as T;
    };

    try {
      return await makeRequest();
    } catch (error: any) {
      console.error('❌ [REST] Request error:', error);

      // Handle auth errors with token refresh
      if (isAuthError(error)) {
        return await handleRestAuthError(makeRequest);
      }

      throw error;
    }
  },

  get<T>(url: string, options: RequestInit = {}): Promise<T> {
    return this.request<T>(url, { ...options, method: 'GET' });
  },

  post<T>(url: string, data?: unknown, options: RequestInit = {}): Promise<T> {
    const isFormData = data instanceof URLSearchParams;
    const headers = {
      'Content-Type': isFormData ? 'application/x-www-form-urlencoded' : 'application/json',
      ...(options.headers || {})
    };

    return this.request<T>(url, {
      ...options,
      method: 'POST',
      body: isFormData ? data.toString() : JSON.stringify(data),
      headers
    });
  },

  patch<T>(url: string, data: unknown, options: RequestInit = {}): Promise<T> {
    return this.request<T>(url, {
      ...options,
      method: 'PATCH',
      body: JSON.stringify(data),
      headers: {
        'Content-Type': 'application/json',
        ...(options.headers || {})
      }
    });
  },
<<<<<<< HEAD
  
  put<T>(url: string, data: unknown, options: RequestInit = {}): Promise<T> {
    return this.request<T>(url, {
      ...options,
      method: 'PUT',
      body: JSON.stringify(data),
      headers: {
        'Content-Type': 'application/json',
        ...(options.headers || {})
      }
    });
  },
  
=======

>>>>>>> 8d6ebfee
  delete<T>(url: string, options: RequestInit = {}): Promise<T> {
    return this.request<T>(url, { ...options, method: 'DELETE' });
  }
};<|MERGE_RESOLUTION|>--- conflicted
+++ resolved
@@ -142,15 +142,11 @@
 };
 
 const httpLink = createHttpLink({
-<<<<<<< HEAD
-  uri: `${import.meta.env.VITE_API_URL}/graphql`
-=======
   uri: `${config.apiUrl}/graphql`,
   credentials: 'include',
   headers: {
     'Content-Type': 'application/json',
   }
->>>>>>> 8d6ebfee
 });
 
 const authLink = setContext(async (_, { headers }) => {
@@ -312,7 +308,6 @@
       }
     });
   },
-<<<<<<< HEAD
   
   put<T>(url: string, data: unknown, options: RequestInit = {}): Promise<T> {
     return this.request<T>(url, {
@@ -326,9 +321,6 @@
     });
   },
   
-=======
-
->>>>>>> 8d6ebfee
   delete<T>(url: string, options: RequestInit = {}): Promise<T> {
     return this.request<T>(url, { ...options, method: 'DELETE' });
   }
